--- conflicted
+++ resolved
@@ -38,19 +38,11 @@
     long_description=long_description,
     long_description_content_type='text/x-rst',
     license='Apache',
-<<<<<<< HEAD
     author='Gabe Parrish, Mac Friedrichs, Gabriel Senay',
     author_email='gparrish@contractor.usgs.gov',
     url='https://github.com/Open-ET/openet-{}-beta'.format(model_name.lower()),
     download_url='https://github.com/Open-ET/openet-{}-beta/archive/v{}.tar.gz'.format(
 		model_name.lower(), version),
-=======
-    author='Charles Morton',
-    author_email='charles.morton@dri.edu',
-    url=f'https://github.com/Open-ET/openet-{model_name.lower()}-beta',
-    download_url=f'https://github.com/Open-ET/openet-{model_name.lower()}-beta/'
-                 f'archive/v{version}.tar.gz',
->>>>>>> fca4718d
     install_requires=['earthengine-api', 'openet-core', 'openet-refet-gee',
                       'python-dateutil'],
     setup_requires=['pytest-runner'],
