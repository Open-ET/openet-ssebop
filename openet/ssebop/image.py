--- conflicted
+++ resolved
@@ -486,7 +486,6 @@
         Output image will be 1 for pixels that are not-water and 0 otherwise
         """
 
-<<<<<<< HEAD
         # # Originally intended to buffer the mask a small number of pixels,
         # #   but this is not working correctly and causes lakes to disappear entirely
         # # Here are some of the approaches that were tried
@@ -506,42 +505,6 @@
             .set(self._properties)
             .uint8()
         )
-=======
-        # ORIGINAL High EECUs
-        # not_water_mask = (
-        #     ee.Image(self.qa_water_mask).eq(1).Or(ee.Image(self.ndvi).lt(0))
-        #     .focalMax(focalmax_rad * 30, 'circle', 'meters')
-        #     #.focalMax(focalmax_rad, 'circle', 'pixels')
-        #     #.reproject(self.crs, self.transform)
-        #     .Not()
-        # )
-
-        # Implemented in Notebook...
-        """var buffersize_dist = 20
-            // Compute distance from water pixels
-            var dist = landsat_water_mask.multiply(-1).distance(ee.Kernel.euclidean(buffersize_dist)); // Buffer 300m
-            Map.addLayer(dist, {}, 'distance', 0)
-            // Convert to binary mask (buffered region = 1)
-            var bufferedMask = dist.lt(buffersize_dist).unmask(0);
-            Map.addLayer(bufferedMask, {}, 'bufferedMask', 0)"""
-
-        # commented out for now. Try reduce Neighborhood first.
-        buffersize = 20
-        not_water_mask = (ee.Image(self.qa_water_mask).eq(1)
-                          .Or(ee.Image(self.ndvi).lt(0))
-                          .multiply(-1)
-                          .distance(ee.Kernel.euclidean(buffersize))
-                          .lt(buffersize)
-                          .unmask(0).Not())
-
-        # # Test if reduceNeighborhood is any cheaper/faster for buffer
-        # not_water_mask = (ee.Image(self.qa_water_mask).eq(1)
-        #                   .Or(ee.Image(self.ndvi).lt(0))
-        #                   .reduceNeighborhood(ee.Reducer.max(), ee.Kernel.circle(radius=focalmax_rad * 30, units='meters'))
-        #                   .Not())
-
-        return not_water_mask.rename(['tcorr_not_water']).set(self._properties).uint8()
->>>>>>> e97be8e8
 
     @lazy_property
     def ag_landcover(self):
@@ -826,7 +789,6 @@
         input_image = ee.Image([
             lst,
             landsat.ndvi(prep_image),
-            landsat.ndwi(prep_image),
             landsat.landsat_c2_qa_water_mask(prep_image),
         ])
 
@@ -911,7 +873,6 @@
 
         lst = ee.Image(self.lst)
         ndvi = ee.Image(self.ndvi)
-        ndwi = ee.Image(self.ndwi)
         tmax = ee.Image(self.tmax)
         dt = ee.Image(self.dt)
 
@@ -1064,12 +1025,7 @@
         mixed_landscape_tcorr_focal_smooth = (
             mixed_landscape_tcorr
             .reproject(self.crs, coarse_transform)
-<<<<<<< HEAD
             .focalMean(5, 'circle', 'pixels')
-=======
-            .focalMean(3, 'circle', 'pixels')
-            .rename('lst')
->>>>>>> e97be8e8
             .reproject(self.crs, coarse_transform)
             .rename('lst')
         )
