# import datetime
import pprint
import re
import warnings

# from deprecated import deprecated
import ee
import openet.core.common
# TODO: import utils from common
# import openet.core.utils as utils

from openet.ssebop import landsat
from openet.ssebop import model
from openet.ssebop import utils

PROJECT_FOLDER = 'projects/earthengine-legacy/assets/projects/usgs-ssebop'
# PROJECT_FOLDER = 'projects/usgs-ssebop'


def lazy_property(fn):
    """Decorator that makes a property lazy-evaluated

    https://stevenloria.com/lazy-properties/
    """
    attr_name = '_lazy_' + fn.__name__

    @property
    def _lazy_property(self):
        if not hasattr(self, attr_name):
            setattr(self, attr_name, fn(self))
        return getattr(self, attr_name)
    return _lazy_property


class Image:
    """Earth Engine based SSEBop Image"""

    _C2_LST_CORRECT = True  # C2 LST correction to recalculate LST default value

    def __init__(
            self,
            image,
            et_reference_source=None,
            et_reference_band=None,
            et_reference_factor=None,
            et_reference_resample=None,
            et_reference_date_type=None,
            dt_source='projects/earthengine-legacy/assets/projects/usgs-ssebop/dt/daymet_median_v7',
            tcold_source='FANO',
            et_fraction_type='alfalfa',
            et_fraction_grass_source=None,
            lst_source=None,
            lc_source='USGS/NLCD_RELEASES/2020_REL/NALCMS',
            **kwargs,
    ):
        """Construct a generic SSEBop Image

        Parameters
        ----------
        image : ee.Image
            A 'prepped' SSEBop input image.
            Image must have bands: 'ndvi', 'ndwi', 'lst', 'qa_water'.
            Image must have properties: 'system:id', 'system:index', 'system:time_start'.
        et_reference_source : str, float, optional
            Reference ET source (the default is None).
            Parameter is required if computing 'et' or 'et_reference'.
        et_reference_band : str, optional
            Reference ET band name (the default is None).
            Parameter is required if computing 'et' or 'et_reference'.
        et_reference_factor : float, None, optional
            Reference ET scaling factor.  The default is None which is
            equivalent to 1.0 (or no scaling).
        et_reference_resample : {'nearest', 'bilinear', 'bicubic', None}, optional
            Reference ET resampling.  The default is None which is equivalent
            to nearest neighbor resampling.
        dt_source : str or float, optional
            dT source image collection ID.
            The default is 'projects/usgs-ssebop/dt/daymet_median_v7'.
        tcold_source : 'FANO' or float, optional
            Tcold source keyword.  The default is 'FANO' which will compute Tcold
            using the 'Forcing And Normalizing Operation' process.
        et_fraction_type : {'alfalfa', 'grass'}, optional
            ET fraction reference type.  The default is 'alfalfa'.
            If set to "grass", the et_fraction_grass_source parameter must also be set.
        et_fraction_grass_source : {'NASA/NLDAS/FORA0125_H002',
                                    'ECMWF/ERA5_LAND/HOURLY'}, float, optional
            Reference ET source for alfalfa to grass reference adjustment.
            Parameter must be set if et_fraction_type is 'grass'.
            The default is currently the NLDAS hourly collection,
            but having a default will likely be removed in a future version.
        lst_source : str, optional
            Land surface temperature source image collection ID.
            CGM - Add text detailing any properties, image names, band names, etc
              that are required for the source image collection
        lc_source : {'USGS/NLCD_RELEASES/2020_REL/NALCMS',
                     'USGS/NLCD_RELEASES/2021_REL/NLCD',
                     'USGS/NLCD_RELEASES/2021_REL/NLCD/2021',
                     'projects/sat-io/open-datasets/USGS/ANNUAL_NLCD/LANDCOVER'},
                     optional
            Landcover source image ID or image collection ID.
        kwargs : dict, optional
            dt_resample : {'nearest', 'bilinear'}

        Notes
        -----
        Input image must have an uppercase Landsat style 'system:index'
        (i.e. LC08_043033_20150805)

        """
        self.image = ee.Image(image)

        # Copy system properties
        self._id = self.image.get('system:id')
        self._index = self.image.get('system:index')
        self._time_start = self.image.get('system:time_start')
        self._properties = {
            'system:index': self._index,
            'system:time_start': self._time_start,
            'image_id': self._id,
        }

        # Build SCENE_ID from the (possibly merged) system:index
        scene_id = ee.List(ee.String(self._index).split('_')).slice(-3)
        self._scene_id = (
            ee.String(scene_id.get(0)).cat('_')
            .cat(ee.String(scene_id.get(1))).cat('_')
            .cat(ee.String(scene_id.get(2)))
        )

        # Build WRS2_TILE from the scene_id
        self._wrs2_tile = ee.String('p').cat(self._scene_id.slice(5, 8))\
            .cat('r').cat(self._scene_id.slice(8, 11))

        # Set server side date/time properties using the 'system:time_start'
        self._date = ee.Date(self._time_start)
        self._year = ee.Number(self._date.get('year'))
        self._month = ee.Number(self._date.get('month'))
        self._start_date = ee.Date(utils.date_to_time_0utc(self._date))
        self._end_date = self._start_date.advance(1, 'day')
        self._doy = ee.Number(self._date.getRelative('day', 'year')).add(1).int()

        # Reference ET parameters
        self.et_reference_source = et_reference_source
        self.et_reference_band = et_reference_band
        self.et_reference_factor = et_reference_factor
        self.et_reference_resample = et_reference_resample
        self.et_reference_date_type = et_reference_date_type

        # Check reference ET parameters
        if et_reference_factor and not utils.is_number(et_reference_factor):
            raise ValueError('et_reference_factor must be a number')
        if et_reference_factor and (self.et_reference_factor < 0):
            raise ValueError('et_reference_factor must be greater than zero')
        et_reference_resample_methods = ['nearest', 'bilinear', 'bicubic']
        if (et_reference_resample and
                (et_reference_resample.lower() not in et_reference_resample_methods)):
            raise ValueError('unsupported et_reference_resample method')
        et_reference_date_type_methods = ['doy', 'daily']
        if (et_reference_date_type and
                (et_reference_date_type.lower() not in et_reference_date_type_methods)):
            raise ValueError('unsupported et_reference_date_type method')

        # Model input parameters
        self._dt_source = dt_source
        self._tcold_source = tcold_source
        self._lst_source = lst_source
        self._lc_source = lc_source

        # ET fraction type
        if et_fraction_type.lower() not in ['alfalfa', 'grass']:
            raise ValueError('et_fraction_type must "alfalfa" or "grass"')
        self.et_fraction_type = et_fraction_type.lower()

        # ET fraction alfalfa to grass reference adjustment
        # The NLDAS hourly collection will be used if a source value is not set
        if self.et_fraction_type.lower() == 'grass' and not et_fraction_grass_source:
            warnings.warn(
                'NLDAS is being set as the default ET fraction grass adjustment source.  '
                'In a future version the parameter will need to be set explicitly as: '
                'et_fraction_grass_source="NASA/NLDAS/FORA0125_H002".',
                FutureWarning
            )
            et_fraction_grass_source = 'NASA/NLDAS/FORA0125_H002'
        self.et_fraction_grass_source = et_fraction_grass_source
        # if self.et_fraction_type.lower() == 'grass' and not et_fraction_grass_source:
        #     raise ValueError(
        #         'et_fraction_grass_source parameter must be set if et_fraction_type==\'grass\''
        #     )
        # # Should the supported source values be checked here instead of in model.py?
        # if et_fraction_grass_source not in et_fraction_grass_sources:
        #     raise ValueError('unsupported et_fraction_grass_source')

        # Image projection and geotransform
        self.crs = image.projection().crs()
        self.transform = ee.List(
            ee.Dictionary(ee.Algorithms.Describe(image.projection())).get('transform')
        )
        # self.crs = image.select([0]).projection().getInfo()['crs']
        # self.transform = image.select([0]).projection().getInfo()['transform']

        """Keyword arguments"""
        # CGM - What is the right way to process kwargs with default values?
        self.kwargs = kwargs

        # CGM - Should these be checked in the methods they are used in instead?
        # Set the resample method as properties so they can be modified
        if 'dt_resample' in kwargs.keys():
            self._dt_resample = kwargs['dt_resample'].lower()
        else:
            self._dt_resample = 'bilinear'

    def calculate(self, variables=['et', 'et_reference', 'et_fraction']):
        """Return a multiband image of calculated variables

        Parameters
        ----------
        variables : list

        Returns
        -------
        ee.Image

        """
        output_images = []
        for v in variables:
            if v.lower() == 'et':
                output_images.append(self.et.float())
            elif v.lower() == 'et_fraction':
                output_images.append(self.et_fraction.float())
            elif v.lower() == 'et_reference':
                output_images.append(self.et_reference.float())
            elif v.lower() == 'lst':
                output_images.append(self.lst.float())
            elif v.lower() == 'mask':
                output_images.append(self.mask)
            elif v.lower() == 'ndvi':
                output_images.append(self.ndvi.float())
            elif v.lower() == 'quality':
                output_images.append(self.quality)
            elif v.lower() == 'time':
                output_images.append(self.time)
            else:
                raise ValueError(f'unsupported variable: {v}')

        return ee.Image(output_images).set(self._properties)

    @lazy_property
    def et_fraction(self):
        """Fraction of reference ET"""

        if (self._dt_resample and type(self._dt_resample) is str and
                self._dt_resample.lower() in ['bilinear', 'bicubic']):
            dt = self.dt.resample(self._dt_resample)
        else:
            dt = self.dt

        et_fraction = model.et_fraction(lst=self.lst, tcold=self.tcold, dt=dt)

        # Convert the ET fraction to a grass reference fraction
        if self.et_fraction_type.lower() == 'grass' and self.et_fraction_grass_source:
            if utils.is_number(self.et_fraction_grass_source):
                et_fraction = et_fraction.multiply(self.et_fraction_grass_source)
            else:
                et_fraction = model.etf_grass_type_adjust(
                    etf=et_fraction,
                    src_coll_id=self.et_fraction_grass_source,
                    time_start=self._time_start,
                )

        return et_fraction.set(self._properties)\
            .set({'et_fraction_type': self.et_fraction_type.lower()})

    @lazy_property
    def et_reference(self):
        """Reference ET for the image date"""
        if utils.is_number(self.et_reference_source):
            # Interpret numbers as constant images
            # CGM - Should we use the ee_types here instead?
            #   i.e. ee.ee_types.isNumber(self.et_reference_source)
            et_reference_img = ee.Image.constant(self.et_reference_source)
        elif type(self.et_reference_source) is str:
            # Assume a string source is an image collection ID (not an image ID)
            if (self.et_reference_date_type is None or
                    self.et_reference_date_type.lower() == 'daily'):
                # Assume the collection is daily with valid system:time_start values
                et_reference_coll = (
                    ee.ImageCollection(self.et_reference_source)
                    .filterDate(self._start_date, self._end_date)
                    .select([self.et_reference_band])
                )
            elif self.et_reference_date_type.lower() == 'doy':
                # Assume the image collection is a climatology with a "DOY" property
                et_reference_coll = (
                    ee.ImageCollection(self.et_reference_source)
                    .filter(ee.Filter.rangeContains('DOY', self._doy, self._doy))
                    .select([self.et_reference_band])
                )
            else:
                raise ValueError(
                    f'unsupported et_reference_date_type: {self.et_reference_date_type}'
                )

            et_reference_img = ee.Image(et_reference_coll.first())
            if self.et_reference_resample in ['bilinear', 'bicubic']:
                et_reference_img = et_reference_img.resample(self.et_reference_resample)
        # elif type(self.et_reference_source) is list:
        #     # Interpret as list of image collection IDs to composite/mosaic
        #     #   i.e. Spatial CIMIS and GRIDMET
        #     # CGM - Need to check the order of the collections
        #     et_reference_coll = ee.ImageCollection([])
        #     for coll_id in self.et_reference_source:
        #         coll = ee.ImageCollection(coll_id)\
        #             .select([self.et_reference_band])\
        #             .filterDate(self.start_date, self.end_date)
        #         et_reference_img = et_reference_coll.merge(coll)
        #     et_reference_img = et_reference_coll.mosaic()
        # elif isinstance(self.et_reference_source, computedobject.ComputedObject):
        #     # Interpret computed objects as image collections
        #     et_reference_coll = ee.ImageCollection(self.et_reference_source)\
        #         .select([self.et_reference_band])\
        #         .filterDate(self.start_date, self.end_date)
        else:
            raise ValueError(f'unsupported et_reference_source: {self.et_reference_source}')

        if self.et_reference_factor:
            et_reference_img = et_reference_img.multiply(self.et_reference_factor)

        # Map ETr values directly to the input (i.e. Landsat) image pixels
        # The benefit of this is the ETr image is now in the same crs as the
        #   input image.  Not all models may want this though.
        # CGM - Should the output band name match the input ETr band name?
        return self.qa_water_mask.float().multiply(0).add(et_reference_img)\
            .rename(['et_reference']).set(self._properties)

    @lazy_property
    def et(self):
        """Actual ET as fraction of reference times"""
        return self.et_fraction.multiply(self.et_reference)\
            .rename(['et']).set(self._properties)

    @lazy_property
    def lst(self):
        """Input land surface temperature (LST) [K]"""
        lst_img = self.image.select(['lst'])

        if ((type(self._lst_source) is str) and (
                self._lst_source.lower().startswith('projects/') or
                self._lst_source.lower().startswith('users/'))):
            # Use a custom LST image from a separate LST source collection
            # LST source assumptions (for now)
            #   String lst_source is an image collection ID
            #   Images in LST source collection are single band
            #   Images have a "scene_id" property with an upper case ID in the
            #     system:index format (LXSS_PPPRRR_YYYYMMDD)
            #   If a "scale_factor" property is present it will be applied by multiplying
            # A masked LST image will be used if scene is not in LST source
            # Get the mask from the input NDVI image and apply to the source LST image
            # Can't use the input LST image since it will have the emissivity holes
            # TODO: Consider adding support for setting some sort of "lst_source_index"
            #   parameter to allow for joining on a property other than "scene_id"
            mask_img = lst_img.multiply(0).selfMask().set({'lst_source_id': 'None'})
            lst_img = ee.Image(
                ee.ImageCollection(self._lst_source)
                .filter(ee.Filter.eq('scene_id', self._index))
                .select([0], ['lst'])
                .map(lambda img: img.set({'lst_source_id': img.get('system:id')}))
                .merge(ee.ImageCollection([mask_img]))
                .first()
                .updateMask(self.image.select(['ndvi']).mask())
            )
            # # Switching to this merge line (above) would allow for the input LST
            # # image to be used as a fallback if the scene is missing from LST source
            # # instead of returning a masked image
            # .merge(ee.ImageCollection([lst_img.set({'lst_source_id': self._id})]))

            # The scale_factor multiply call below drops the lst_source property
            lst_source_id = lst_img.get('lst_source_id')

            # The OpenET LST images are scaled, so assume the image need to be unscaled
            lst_scale_factor = (
                ee.Dictionary({'scale_factor': lst_img.get('scale_factor')})
                .combine({'scale_factor': 1.0}, overwrite=False)
            )
            lst_img = lst_img.multiply(ee.Number(lst_scale_factor.get('scale_factor')))

            # Save the actual LST source image ID as a property on the lst image
            # Source ID could also be added to general properties
            lst_img = lst_img.set('lst_source_id', lst_source_id)
            self._properties['lst_source_id'] = lst_source_id

        # TODO: Consider adding support for setting lst_source with a computed object
        #   like an ee.ImageCollection (and/or ee.Image, ee.Number)
        # elif isinstance(self._lst_source, ee.computedobject.ComputedObject):
        #     lst_img = self.lst_source

        return lst_img.set(self._properties)

    @lazy_property
    def mask(self):
        """Mask of all active pixels (based on the final et_fraction)"""
        return (
            self.et_fraction.multiply(0).add(1).updateMask(1)
            .rename(['mask']).set(self._properties).uint8()
        )

    @lazy_property
    def ndvi(self):
        """Input normalized difference vegetation index (NDVI)"""
        return self.image.select(['ndvi']).set(self._properties)

    @lazy_property
    def ndwi(self):
        """Input normalized difference water index (NDWI) to mask water features"""
        return self.image.select(['ndwi']).set(self._properties)

    @lazy_property
    def qa_water_mask(self):
        """Landsat Collection 2 QA_PIXEL water mask"""
        return self.image.select(['qa_water']).set(self._properties)

    @lazy_property
    def quality(self):
        """Set quality to 1 for all active pixels (for now)"""
        return self.mask.rename(['quality']).set(self._properties)

    @lazy_property
    def tcold_not_water_mask(self):
        """Mask of pixels that have a high confidence of not being water

        The purpose for this mask is to ensure that water pixels are not used in
            the Tcold FANO calculation.

        Output image will be 1 for pixels that are not-water and 0 otherwise
        """

        # # Originally intended to buffer the mask a small number of pixels,
        # #   but this is not working correctly and causes lakes to disappear entirely
        # # Here are some of the approaches that were tried
        # focalmax_rad = 5
        # .focalMax(focalmax_rad * 30, 'circle', 'meters')
        # #.focalMax(focalmax_rad, 'circle', 'pixels')
        # #.reproject(self.crs, self.transform)
        # .reduceNeighborhood(ee.Reducer.max(), ee.Kernel.circle(radius=focalmax_rad * 30, units='meters'))
        # .multiply(-1).distance(ee.Kernel.euclidean(buffersize)).lt(buffersize).unmask(0)
        # .Or(ee.Image(self.ndwi).lt(0))

        return (
            ee.Image(self.qa_water_mask).eq(1)
            .Or(ee.Image(self.ndvi).lt(0))
            .Or(ee.Image(self.ndwi).lt(0))
            .And(self.gsw_max_mask)
            .Not()
            .rename(['tcold_not_water'])
            .set(self._properties)
            .uint8()
        )

    @lazy_property
    def ag_landcover_mask(self):
        """Mask of pixels that are agriculture, grassland, or wetland for Tcorr FANO calculation """
        ag_remap = {
            'nalcms': {
                9: 'Tropical or sub-tropical grassland',
                10: 'Temperate or sub-polar grassland',
                12: 'Sub-polar or polar grassland-lichen-moss',
                14: 'Wetland',
                15: 'Cropland',
            },
            'nlcd': {
                21: 'Developed, Open Space',
                22: 'Developed, Low Intensity',
                71: 'Grassland/Herbaceous',
                81: 'Pasture/Hay',
                82: 'Cultivated Crops',
                90: 'Woody Wetlands',
                95: 'Emergent Herbaceous Wetlands',
            }
        }

        # Use the North America Land Cover Monitoring System as the fallback image
        #   with the year specific NLCD images on top
        # Long term this could be combined or replaced with a global land cover dataset
        nalcms_img = (
            ee.Image('USGS/NLCD_RELEASES/2020_REL/NALCMS')
            .remap(list(ag_remap['nalcms'].keys()), [1] * len(ag_remap['nalcms'].keys()), 0)
        )

        if utils.is_number(self._lc_source):
            ag_landcover_img = ee.Image.constant(float(self._lc_source))
        elif self._lc_source == 'USGS/NLCD_RELEASES/2020_REL/NALCMS':
            ag_landcover_img = nalcms_img
        elif self._lc_source in [
                'projects/sat-io/open-datasets/USGS/ANNUAL_NLCD/LANDCOVER',
                'USGS/NLCD_RELEASES/2021_REL/NLCD',
                'USGS/NLCD_RELEASES/2019_REL/NLCD',
        ]:
            # Assume the source is the Image Collection ID
            # Assume first band is the landcover band
            # Select the closest image in time to the target scene
            lc_coll = ee.ImageCollection(self._lc_source)
            lc_year = (
                ee.Number(self._year)
                .max(ee.Date(lc_coll.aggregate_min('system:time_start')).get('year'))
                .min(ee.Date(lc_coll.aggregate_max('system:time_start')).get('year'))
            )
            lc_date = ee.Date.fromYMD(lc_year, 1, 1)
            lc_img = (
                lc_coll.filterDate(lc_date, lc_date.advance(1, 'year'))
                .first().select([0])
                .remap(list(ag_remap['nlcd'].keys()), [1] * len(ag_remap['nlcd'].keys()), 0)
                .set({'NLCD_YEAR': lc_year})
            )
            ag_landcover_img = lc_img.addBands([nalcms_img]).reduce(ee.Reducer.firstNonNull())
        elif (self._lc_source.startswith('projects/sat-io/open-datasets/USGS/ANNUAL_NLCD/LANDCOVER/') or
              self._lc_source.startswith('USGS/NLCD_RELEASES/2021_REL/NLCD/') or
              self._lc_source.startswith('USGS/NLCD_RELEASES/2019_REL/NLCD/')):
            # Assume the source is an NLCD like image ID
            # Assume first band is the landcover band
            lc_img = (
                ee.Image(self._lc_source).select([0])
                .remap(list(ag_remap['nlcd'].keys()), [1] * len(ag_remap['nlcd'].keys()), 0)
            )
            ag_landcover_img = lc_img.addBands([nalcms_img]).reduce(ee.Reducer.firstNonNull())
        else:
            raise ValueError(f'Unsupported lc_source: {self._lc_source}\n')

        return ag_landcover_img.rename('ag_landcover_mask')

    @lazy_property
    def anomalous_landcover_mask(self):
        """Mask of pixels that are barren, shrubland, or developed for Tcorr FANO calculation"""
        anom_remap = {
            'nalcms': {
                7: 'Tropical or sub-tropical shrubland',
                8: 'Temperate or sub-polar shrubland',
                16: 'Barren land',
                17: 'Urban and built-up',
            },
            'nlcd': {
                23: 'Developed, Medium Intensity',
                24: 'Developed, High Intensity',
                31: 'Barren Land',
                52: 'Shrub/Scrub',
            }
        }

        # Use the North America Land Cover Monitoring System as the fallback image
        #   with the year specific NLCD images on top
        # Long term this could be combined or replaced with a global land cover dataset
        nalcms_img = (
            ee.Image('USGS/NLCD_RELEASES/2020_REL/NALCMS')
            .remap(list(anom_remap['nalcms'].keys()), [1] * len(anom_remap['nalcms'].keys()), 0)
        )

        if utils.is_number(self._lc_source):
            anom_landcover_img = ee.Image.constant(float(self._lc_source))
        elif self._lc_source == 'USGS/NLCD_RELEASES/2020_REL/NALCMS':
            anom_landcover_img = (
                ee.Image(self._lc_source)
                .remap(list(anom_remap['nalcms'].keys()), [1] * len(anom_remap['nalcms'].keys()), 0)
            )
        elif self._lc_source in [
                'projects/sat-io/open-datasets/USGS/ANNUAL_NLCD/LANDCOVER',
                'USGS/NLCD_RELEASES/2021_REL/NLCD',
                'USGS/NLCD_RELEASES/2019_REL/NLCD',
        ]:
            # Assume the source is the Image Collection ID
            # Assume first band is the landcover band
            # Select the closest image in time to the target scene
            lc_coll = ee.ImageCollection(self._lc_source)
            lc_year = (
                ee.Number(self._year)
                .max(ee.Date(lc_coll.aggregate_min('system:time_start')).get('year'))
                .min(ee.Date(lc_coll.aggregate_max('system:time_start')).get('year'))
            )
            lc_date = ee.Date.fromYMD(lc_year, 1, 1)
            lc_img = (
                lc_coll.filterDate(lc_date, lc_date.advance(1, 'year'))
                .first().select([0])
                .remap(list(anom_remap['nlcd'].keys()), [1] * len(anom_remap['nlcd'].keys()), 0)
                .set({'NLCD_YEAR': lc_year})
            )
            anom_landcover_img = lc_img.addBands([nalcms_img]).reduce(ee.Reducer.firstNonNull())
        elif (self._lc_source.startswith('projects/sat-io/open-datasets/USGS/ANNUAL_NLCD/LANDCOVER/') or
              self._lc_source.startswith('USGS/NLCD_RELEASES/2021_REL/NLCD/') or
              self._lc_source.startswith('USGS/NLCD_RELEASES/2019_REL/NLCD/')):
            # Assume the source is an NLCD like image ID
            # Assume first band is the landcover band
            lc_img = (
                ee.Image(self._lc_source).select([0])
                .remap(list(anom_remap['nlcd'].keys()), [1] * len(anom_remap['nlcd'].keys()), 0)
            )
            anom_landcover_img = lc_img.addBands([nalcms_img]).reduce(ee.Reducer.firstNonNull())
        else:
            raise ValueError(f'Unsupported lc_source: {self._lc_source}\n')

        return anom_landcover_img.rename('anomalous_landcover_mask')

    @lazy_property
    def mixed_landscape_tcold_smooth(self):
        """Here we take 4800m coarse tcold in ag areas and smooth it. Fill it with a scene-wide tcold."""

        smooth_mixed_landscape_pre = (
            self.Tc_coarse_high_ndvi
            .focalMean(1, 'square', 'pixels')
            .reproject(self.crs, self.coarse_transform)
            .rename('lst')
            .updateMask(1)
        )

        smooth_filled_pre = (
            smooth_mixed_landscape_pre
            .unmask(self.Tc_scene)  # here we add the scene-wide constant.
            .reproject(self.crs, self.coarse_transform)
            .updateMask(1)
        )

        # double smooth to increase area...
        smooth_filled = (
            smooth_filled_pre
            .focalMean(1, 'square', 'pixels')
            .reproject(self.crs, self.coarse_transform)
            .rename('lst')
            .updateMask(1)
        )

        return smooth_filled

    @lazy_property
    def tc_ag(self):
        """Mosaic the 'veg mosaic' and the 'smooth 5km mosaic'"""
        return self.vegetated_tcorr.unmask(self.smooth_mixed_landscape_tcold_ag)

    @lazy_property
    def gsw_max_mask(self):
        """Get the JRC Global Surface Water maximum extent mask"""
        return ee.Image('JRC/GSW1_4/GlobalSurfaceWater').select(['max_extent']).gte(1)

    @lazy_property
    def tc_layered(self):
        """TODO: Write description for this function"""
        return (
<<<<<<< HEAD
            self.mixed_landscape_tcold_ag_plus_veg
            .updateMask(self.ag_landcover)
=======
            self.mixed_landscape_tcorr_ag_plus_veg
            .updateMask(self.ag_landcover_mask)
>>>>>>> 62e3c5a6
            .unmask(self.hot_dry_tcorr)
            .updateMask(1)
        )

    @lazy_property
    def time(self):
        """Return an image of the 0 UTC time (in milliseconds)"""
        return (
            self.mask
            .double().multiply(0).add(utils.date_to_time_0utc(self._date))
            .rename(['time']).set(self._properties)
        )

    @lazy_property
    def dt(self):
        """Load the dT image from the source

        Returns
        -------
        ee.Image

        Raises
        ------
        ValueError
            If `self._dt_source` is not supported.

        """
        if utils.is_number(self._dt_source):
            dt_img = ee.Image.constant(float(self._dt_source))
        elif (self._dt_source.lower().startswith('projects/') or
              self._dt_source.lower().startswith('users/')):
            # Use precomputed dT median assets
            # Assumes a string source is an image collection ID (not an image ID),
            #   MF: and currently only supports a climatology 'DOY-based' dataset filter
            dt_coll = (
                ee.ImageCollection(self._dt_source)
                .filter(ee.Filter.calendarRange(self._doy, self._doy, 'day_of_year'))
            )
            # MF: scale factor property only applied for string ID dT collections, and
            #  no clamping used for string ID dT collections.
            dt_img = ee.Image(dt_coll.first())
            dt_scale_factor = (
                ee.Dictionary({'scale_factor': dt_img.get('scale_factor')})
                .combine({'scale_factor': 1.0}, overwrite=False)
            )
            dt_img = dt_img.multiply(ee.Number.parse(dt_scale_factor.get('scale_factor')))
        else:
            raise ValueError(f'Invalid dt_source: {self._dt_source}\n')

        # # MF: moved this resample to happen at the et_fraction function
        # if self._dt_resample and self._dt_resample.lower() in ['bilinear', 'bicubic']:
        #     dt_img = dt_img.resample(self._dt_resample)
        # # TODO: A reproject call may be needed here also
        # # dt_img = dt_img.reproject(self.crs, self.transform)

        return dt_img.rename('dt')

    @lazy_property
    def tcold(self):
        """Compute Tcold

        Returns
        -------
        ee.Image

        Raises
        ------
        ValueError
            If `self._tcold_source` is not supported.

        """
        if utils.is_number(self._tcold_source):
            return (
                ee.Image.constant(float(self._tcold_source)).rename(['tcold'])
                .set({'tcold_source': f'custom_{self._tcold_source}'})
            )
        elif 'FANO' == self._tcold_source.upper():
            return (
                ee.Image(self.tcold_FANO).select(['tcold'])
                .updateMask(1)
                .set({'tcold_source': 'FANO'})
            )
        else:
            raise ValueError(f'Unsupported tcold_source: {self._tcold_source}\n')

    @classmethod
    def from_image_id(cls, image_id, **kwargs):
        """Constructs an SSEBop Image instance from an image ID

        Parameters
        ----------
        image_id : str
            An earth engine image ID.
            (i.e. 'LANDSAT/LC08/C02/T1_L2/LC08_044033_20170716')
        kwargs
            Keyword arguments to pass through to model init.

        Returns
        -------
        new instance of Image class

        """
        collection_methods = {
            'LANDSAT/LT04/C02/T1_L2': 'from_landsat_c2_sr',
            'LANDSAT/LT05/C02/T1_L2': 'from_landsat_c2_sr',
            'LANDSAT/LE07/C02/T1_L2': 'from_landsat_c2_sr',
            'LANDSAT/LC08/C02/T1_L2': 'from_landsat_c2_sr',
            'LANDSAT/LC09/C02/T1_L2': 'from_landsat_c2_sr',
        }

        try:
            method_name = collection_methods[image_id.rsplit('/', 1)[0]]
        except KeyError:
            raise ValueError(f'unsupported collection ID: {image_id}')
        except Exception as e:
            raise Exception(f'unhandled exception: {e}')

        method = getattr(Image, method_name)

        return method(ee.Image(image_id), **kwargs)

    @classmethod
    def from_landsat_c2_sr(cls, sr_image, cloudmask_args={}, **kwargs):
        """Returns a SSEBop Image instance from a Landsat C02 level 2 (SR) image

        Parameters
        ----------
        sr_image : ee.Image, str
            A raw Landsat Collection 2 level 2 (SR) SR image or image ID.
        cloudmask_args : dict
            keyword arguments to pass through to cloud mask function.
        kwargs : dict
            Keyword arguments to pass through to Image init function.
            c2_lst_correct : boolean, optional
                Apply the Landsat Collection 2 LST emissivity correction.
            lst_source : str, optional
                If lst_source is set, force c2_lst_correct to be False

        Returns
        -------
        Image

        """
        sr_image = ee.Image(sr_image)

        # Use the SPACECRAFT_ID property identify each Landsat type
        spacecraft_id = ee.String(sr_image.get('SPACECRAFT_ID'))

        # Rename bands to generic names
        # Include QA_RADSAT and SR_CLOUD_QA bands to apply additional cloud masking
        #   in openet.core.common.landsat_c2_sr_cloud_mask()
        input_bands = ee.Dictionary({
            'LANDSAT_4': ['SR_B1', 'SR_B2', 'SR_B3', 'SR_B4', 'SR_B5', 'SR_B7',
                          'ST_B6', 'QA_PIXEL', 'QA_RADSAT'],
            'LANDSAT_5': ['SR_B1', 'SR_B2', 'SR_B3', 'SR_B4', 'SR_B5', 'SR_B7',
                          'ST_B6', 'QA_PIXEL', 'QA_RADSAT'],
            'LANDSAT_7': ['SR_B1', 'SR_B2', 'SR_B3', 'SR_B4', 'SR_B5', 'SR_B7',
                          'ST_B6', 'QA_PIXEL', 'QA_RADSAT'],
            'LANDSAT_8': ['SR_B2', 'SR_B3', 'SR_B4', 'SR_B5', 'SR_B6', 'SR_B7',
                          'ST_B10', 'QA_PIXEL', 'QA_RADSAT'],
            'LANDSAT_9': ['SR_B2', 'SR_B3', 'SR_B4', 'SR_B5', 'SR_B6', 'SR_B7',
                          'ST_B10', 'QA_PIXEL', 'QA_RADSAT'],
        })
        output_bands = ['blue', 'green', 'red', 'nir', 'swir1', 'swir2',
                        'lst', 'QA_PIXEL', 'QA_RADSAT']
        band_scale = [0.0000275, 0.0000275, 0.0000275, 0.0000275, 0.0000275, 0.0000275,
                      0.00341802, 1, 1]
        band_offset = [-0.2, -0.2, -0.2, -0.2, -0.2, -0.2, 149.0, 0, 0]
        prep_image = (
            sr_image.select(input_bands.get(spacecraft_id), output_bands)
            .multiply(band_scale).add(band_offset)
        )

        # Default the cloudmask flags to True if they were not
        # Eventually these will probably all default to True in openet.core
        if 'cirrus_flag' not in cloudmask_args.keys():
            cloudmask_args['cirrus_flag'] = True
        if 'dilate_flag' not in cloudmask_args.keys():
            cloudmask_args['dilate_flag'] = True
        if 'shadow_flag' not in cloudmask_args.keys():
            cloudmask_args['shadow_flag'] = True
        if 'snow_flag' not in cloudmask_args.keys():
            cloudmask_args['snow_flag'] = True
        if 'cloud_score_flag' not in cloudmask_args.keys():
            cloudmask_args['cloud_score_flag'] = False
        if 'cloud_score_pct' not in cloudmask_args.keys():
            cloudmask_args['cloud_score_pct'] = 100
        if 'filter_flag' not in cloudmask_args.keys():
            cloudmask_args['filter_flag'] = False
        if 'saturated_flag' not in cloudmask_args.keys():
            cloudmask_args['saturated_flag'] = False

        cloud_mask = openet.core.common.landsat_c2_sr_cloud_mask(sr_image, **cloudmask_args)

        if ('lst_source' in kwargs.keys()) and kwargs['lst_source']:
            # Force the LST correction flag to False if the LST source parameter is set
            c2_lst_correct = False
        elif 'c2_lst_correct' in kwargs.keys():
            assert isinstance(kwargs['c2_lst_correct'], bool), "selection type must be a boolean"
            # Remove from kwargs since it is not a valid argument for Image init
            c2_lst_correct = kwargs.pop('c2_lst_correct')
        else:
            c2_lst_correct = cls._C2_LST_CORRECT

        if c2_lst_correct:
            lst = openet.core.common.landsat_c2_sr_lst_correct(sr_image)
        else:
            lst = prep_image.select(['lst'])

        # Build the input image
        input_image = ee.Image([
            lst,
            landsat.ndvi(prep_image),
            landsat.ndwi(prep_image),
            landsat.landsat_c2_qa_water_mask(prep_image),
        ])

        # Apply the cloud mask and add properties
        input_image = (
            input_image
            .updateMask(cloud_mask)
            .set({'system:index': sr_image.get('system:index'),
                  'system:time_start': sr_image.get('system:time_start'),
                  'system:id': sr_image.get('system:id'),
            })
        )

        # Instantiate the class
        return cls(input_image, **kwargs)

    @lazy_property
    def tcold_FANO(self):
        """Compute the scene wide Tcold for the current image adjusting Tcold
            temps based on NDVI thresholds to simulate true cold cfactor

        FANO: Forcing And Normalizing Operation

        Returns
        -------
        ee.Image of Tcold values

        """
        gridsize_fine = 240
        gridsize_coarse = 4800
        fine_transform = [gridsize_fine, 0, 15, 0, -gridsize_fine, 15]
        self.coarse_transform = [gridsize_coarse, 0, 15, 0, -gridsize_coarse, 15]
        dt_coeff = 0.125
        high_ndvi_threshold = 0.9

        # max pixels argument for .reduceResolution()
        m_pixels_fine = 48 # This is the new one for 120  # OLD 240 48  # This would be too aggressive for 240 -> (8**2)/2 # 8**2
        m_pixels_coarse = (20**2)/2  # Doing every pixel would be (20**2) but half is probably fine.

        lst = ee.Image(self.lst)
        ndvi = ee.Image(self.ndvi)
        dt = ee.Image(self.dt)

        # Force the NDVI to be negative for any pixels that have a positive NDVI
        #   but is flagged as water in the Landsat QA Pixel band and the global
        #   surface water max extent
        ndvi = ndvi.where(
            ee.Image(self.qa_water_mask).eq(1).And(ndvi.gt(0)).And(self.gsw_max_mask),
            ndvi.multiply(-1)
        )

        not_water_mask = self.tcold_not_water_mask

        # Mask ndvi for water
        ndvi_masked = ndvi.updateMask(not_water_mask)

        # Mask LST in the same way
        lst_masked = lst.updateMask(not_water_mask)

        # ================= LANDCOVER LAZY Property creates ag_lc ==================

        # Agricultural lands and grasslands and wetlands are 1, all others are 0
        ag_lc = self.ag_landcover_mask

        # -------- Fine NDVI and LST (watermasked always)-------------
        # Fine resolution Tcorr for areas that are natively high NDVI and hot-dry landcovers (not ag)
        ndvi_fine_wmasked = (
            ndvi_masked
            .reduceResolution(ee.Reducer.mean(), True, m_pixels_fine)
            .reproject(self.crs, fine_transform)
            .updateMask(1)
        )
        lst_fine_wmasked = (
            lst_masked
            .reduceResolution(ee.Reducer.mean(), True, m_pixels_fine)
            .reproject(self.crs, fine_transform)
            .updateMask(1)
        )

        # ***** subsection creating NDVI at coarse resolution from only high NDVI pixels. *************

        # Create the masked ndvi for NDVI > 0.4
        coarse_masked_ndvi = (
            ndvi_fine_wmasked
            .updateMask(ndvi_masked.gte(0.4).And(ag_lc))
            .reduceResolution(ee.Reducer.mean(), True, m_pixels_coarse)
            .reproject(self.crs, self.coarse_transform)
        )

        # Same process for LST
        lst_coarse_wmasked_high_ndvi = (
            lst_fine_wmasked
            .updateMask(ndvi_masked.gte(0.4).And(ag_lc))
            .reduceResolution(ee.Reducer.mean(), True, m_pixels_coarse)
            .reproject(self.crs, self.coarse_transform)
        )

        ## =======================================================================================
        ## FANO TCORR
        ## =======================================================================================

        # FANO expression as a function of dT, calculated at the coarse resolution(s)
        Tc_fine = lst_fine_wmasked.expression(
            '(lst - (dt_coeff * dt * (ndvi_threshold - ndvi) * 10))',
            {
                'dt_coeff': dt_coeff,
                'ndvi_threshold': high_ndvi_threshold,
                'ndvi': ndvi_fine_wmasked,
                'dt': dt,
                'lst': lst_fine_wmasked,
            }
        )

        self.Tc_coarse_high_ndvi = lst_coarse_wmasked_high_ndvi.expression(
            '(lst - (dt_coeff * dt * (ndvi_threshold - ndvi) * 10))',
            {
                'dt_coeff': dt_coeff,
                'ndvi_threshold': high_ndvi_threshold,
                'ndvi': coarse_masked_ndvi,
                'dt': dt,
                'lst': lst_coarse_wmasked_high_ndvi,
            }
        ).updateMask(1)

        Tc_supercoarse_high_ndvi_scalar = (
            Tc_fine
            .reduceRegion(ee.Reducer.mean(), Tc_fine.geometry(), scale=240, bestEffort=True)
            .get('lst')
        )

        # take the scalar and place it into a well-functioning ee.Image()
        self.Tc_scene = ndvi.multiply(ee.Number(0)).add(ee.Number(Tc_supercoarse_high_ndvi_scalar))

        # /////////////////////////// LANDCOVER MASKS /////////////////////////////////
        # Vegetated and High NDVI areas.
        vegetated_mask = ndvi_fine_wmasked.gte(0.4).And(ag_lc)

        # For 120m Ag areas with enough NDVI to run FANO
        self.vegetated_tcorr = Tc_fine.updateMask(vegetated_mask)

        # For all non-ag areas we run hot dry tcorr at 120m
        self.hot_dry_tcorr = Tc_fine

        ## ---------- Smoothing the FANO for Ag together starting with mixed landscape -------

        self.smooth_mixed_landscape_tcold_ag = self.mixed_landscape_tcold_smooth

        self.mixed_landscape_tcold_ag_plus_veg = self.tc_ag

        # 1 pixel of smoothing to the main Tc where we make use of landcovers
        self.smooth_Tc_Layered = (
            self.tc_layered
            .focalMean(1, 'square', 'pixels')
            .reproject(self.crs, fine_transform)
            .rename('lst')
        )

        # Tcold with edge-cases handled.
        return (
            lst
            .where(ndvi.gte(0), self.smooth_Tc_Layered)
            .where(not_water_mask.Not(), lst)
            .where(self.anomalous_landcover_mask.And(ndvi.lt(0)).And(self.gsw_max_mask.Not()), 250)
            .reproject(self.crs, self.transform)
            .updateMask(1)
            .rename(['tcold'])
            .set({'system:index': self._index, 'system:time_start': self._time_start})
        )<|MERGE_RESOLUTION|>--- conflicted
+++ resolved
@@ -640,13 +640,8 @@
     def tc_layered(self):
         """TODO: Write description for this function"""
         return (
-<<<<<<< HEAD
             self.mixed_landscape_tcold_ag_plus_veg
             .updateMask(self.ag_landcover)
-=======
-            self.mixed_landscape_tcorr_ag_plus_veg
-            .updateMask(self.ag_landcover_mask)
->>>>>>> 62e3c5a6
             .unmask(self.hot_dry_tcorr)
             .updateMask(1)
         )
