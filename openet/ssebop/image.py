import datetime
import math
import pprint

import ee

from openet.ssebop import landsat
from openet.ssebop import model
from openet.ssebop import utils
import openet.core.common as common
# TODO: import utils from common
# import openet.core.utils as utils


PROJECT_FOLDER = 'projects/earthengine-legacy/assets/projects/usgs-ssebop'
# PROJECT_FOLDER = 'projects/usgs-ssebop'


def lazy_property(fn):
    """Decorator that makes a property lazy-evaluated

    https://stevenloria.com/lazy-properties/
    """
    attr_name = '_lazy_' + fn.__name__

    @property
    def _lazy_property(self):
        if not hasattr(self, attr_name):
            setattr(self, attr_name, fn(self))
        return getattr(self, attr_name)
    return _lazy_property


class Image():
    """Earth Engine based SSEBop Image"""

    def __init__(
            self, image,
            et_reference_source=None,
            et_reference_band=None,
            et_reference_factor=None,
            et_reference_resample=None,
            dt_source='DAYMET_MEDIAN_V0',
            elev_source='SRTM',
            tcorr_source='GRIDDED',
            tmax_source='DAYMET_MEDIAN_V2',
            elr_flag=False,
            dt_min=6,
            dt_max=25,
            et_fraction_type='alfalfa',
            **kwargs,
        ):
        """Construct a generic SSEBop Image

        Parameters
        ----------
        image : ee.Image
            A "prepped" SSEBop input image.
            Image must have bands: "ndvi" and "lst".
            Image must have properties: 'system:id', 'system:index', and
                'system:time_start'.
        et_reference_source : str, float, optional
            Reference ET source (the default is None).
            Parameter is required if computing 'et' or 'et_reference'.
        et_reference_band : str, optional
            Reference ET band name (the default is None).
            Parameter is required if computing 'et' or 'et_reference'.
        et_reference_factor : float, None, optional
            Reference ET scaling factor.  The default is None which is
            equivalent to 1.0 (or no scaling).
        et_reference_resample : {'nearest', 'bilinear', 'bicubic', None}, optional
            Reference ET resampling.  The default is None which is equivalent
            to nearest neighbor resampling.
        dt_source : {'DAYMET_MEDIAN_V0', 'DAYMET_MEDIAN_V1', or float}, optional
            dT source keyword (the default is 'DAYMET_MEDIAN_V1').
        elev_source : {'ASSET', 'GTOPO', 'NED', 'SRTM', or float}, optional
            Elevation source keyword (the default is 'SRTM').
        tcorr_source : {'DYNAMIC', 'GRIDDED',
                        'SCENE', 'SCENE_DAILY', 'SCENE_MONTHLY',
                        'SCENE_ANNUAL', 'SCENE_DEFAULT', or float}, optional
            Tcorr source keyword (the default is 'DYNAMIC').
        tmax_source : {'CIMIS', 'DAYMET', 'GRIDMET', 'DAYMET_MEDIAN_V2',
                       'TOPOWX_MEDIAN_V0', or float}, optional
            Maximum air temperature source (the default is 'TOPOWX_MEDIAN_V0').
        elr_flag : bool, str, optional
            If True, apply Elevation Lapse Rate (ELR) adjustment
            (the default is False).
        dt_min : float, optional
            Minimum allowable dT [K] (the default is 6).
        dt_max : float, optional
            Maximum allowable dT [K] (the default is 25).
        et_fraction_type : {'alfalfa', 'grass'}, optional
            ET fraction  (the default is 'alfalfa').
        kwargs : dict, optional
            tmax_resample : {'nearest', 'bilinear'}
            dt_resample : {'nearest', 'bilinear'}

        Notes
        -----
        Input image must have a Landsat style 'system:index' in order to
        lookup Tcorr value from table asset.  (i.e. LC08_043033_20150805)

        """
        print('Hello SSEBop! This is the gridded-c Branch of this model!')
        self.image = ee.Image(image)

        # Set as "lazy_property" below in order to return custom properties
        # self.lst = self.image.select('lst')
        # self.ndvi = self.image.select('ndvi')

        # Copy system properties
        self._id = self.image.get('system:id')
        self._index = self.image.get('system:index')
        self._time_start = self.image.get('system:time_start')
        self._properties = {
            'system:index': self._index,
            'system:time_start': self._time_start,
            'image_id': self._id,
        }

        # Build SCENE_ID from the (possibly merged) system:index
        scene_id = ee.List(ee.String(self._index).split('_')).slice(-3)
        self._scene_id = ee.String(scene_id.get(0)).cat('_')\
            .cat(ee.String(scene_id.get(1))).cat('_')\
            .cat(ee.String(scene_id.get(2)))

        # Build WRS2_TILE from the scene_id
        self._wrs2_tile = ee.String('p').cat(self._scene_id.slice(5, 8))\
            .cat('r').cat(self._scene_id.slice(8, 11))

        # Set server side date/time properties using the 'system:time_start'
        self._date = ee.Date(self._time_start)
        self._year = ee.Number(self._date.get('year'))
        self._month = ee.Number(self._date.get('month'))
        self._start_date = ee.Date(utils.date_to_time_0utc(self._date))
        self._end_date = self._start_date.advance(1, 'day')
        self._doy = ee.Number(self._date.getRelative('day', 'year')).add(1).int()
        self._cycle_day = self._start_date.difference(
            ee.Date.fromYMD(1970, 1, 3), 'day').mod(8).add(1).int()

        # Reference ET parameters
        self.et_reference_source = et_reference_source
        self.et_reference_band = et_reference_band
        self.et_reference_factor = et_reference_factor
        self.et_reference_resample = et_reference_resample

        # Check reference ET parameters
        if et_reference_factor and not utils.is_number(et_reference_factor):
            raise ValueError('et_reference_factor must be a number')
        if et_reference_factor and self.et_reference_factor < 0:
            raise ValueError('et_reference_factor must be greater than zero')
        et_reference_resample_methods = ['nearest', 'bilinear', 'bicubic']
        if (et_reference_resample and
                et_reference_resample.lower() not in et_reference_resample_methods):
            raise ValueError('unsupported et_reference_resample method')

        # Model input parameters
        self._dt_source = dt_source
        self._elev_source = elev_source
        self._tcorr_source = tcorr_source
        self._tmax_source = tmax_source
        self._elr_flag = elr_flag
        self._dt_min = float(dt_min)
        self._dt_max = float(dt_max)

        # Convert elr_flag from string to bool if necessary
        if type(self._elr_flag) is str:
            if self._elr_flag.upper() in ['TRUE']:
                self._elr_flag = True
            elif self._elr_flag.upper() in ['FALSE']:
                self._elr_flag = False
            else:
                raise ValueError('elr_flag "{}" could not be interpreted as '
                                 'bool'.format(self._elr_flag))

        # Image projection and geotransform
        self.crs = image.projection().crs()
        self.transform = ee.List(ee.Dictionary(
            ee.Algorithms.Describe(image.projection())).get('transform'))
        # self.crs = image.select([0]).projection().getInfo()['crs']
        # self.transform = image.select([0]).projection().getInfo()['transform']

        # Set the resample method as properties so they can be modified
        if 'dt_resample' in kwargs.keys():
            self._dt_resample = kwargs['dt_resample'].lower()
        else:
            self._dt_resample = 'bilinear'
        if 'tmax_resample' in kwargs.keys():
            self._tmax_resample = kwargs['tmax_resample'].lower()
        else:
            self._tmax_resample = 'bilinear'

        if et_fraction_type.lower() not in ['alfalfa', 'grass']:
            raise ValueError('et_fraction_type must "alfalfa" or "grass"')
        self.et_fraction_type = et_fraction_type.lower()
        # CGM - Should et_fraction_type be set as a kwarg instead?
        # if 'et_fraction_type' in kwargs.keys():
        #     self.et_fraction_type = kwargs['et_fraction_type'].lower()
        # else:
        #     self.et_fraction_type = 'alfalfa'

    def calculate(self, variables=['et', 'et_reference', 'et_fraction']):
        """Return a multiband image of calculated variables

        Parameters
        ----------
        variables : list

        Returns
        -------
        ee.Image

        """
        output_images = []
        for v in variables:
            if v.lower() == 'et':
                output_images.append(self.et.float())
            elif v.lower() == 'et_fraction':
                output_images.append(self.et_fraction.float())
            elif v.lower() == 'et_reference':
                output_images.append(self.et_reference.float())
            elif v.lower() == 'lst':
                output_images.append(self.lst.float())
            elif v.lower() == 'mask':
                output_images.append(self.mask)
            elif v.lower() == 'ndvi':
                output_images.append(self.ndvi.float())
            # elif v.lower() == 'qa':
            #     output_images.append(self.qa)
            elif v.lower() == 'quality':
                output_images.append(self.quality)
            elif v.lower() == 'time':
                output_images.append(self.time)
            else:
                raise ValueError('unsupported variable: {}'.format(v))

        return ee.Image(output_images).set(self._properties)

    @lazy_property
    def et_fraction(self):
        """Fraction of reference ET"""
        et_fraction = model.et_fraction(
            lst=self.lst, tmax=self.tmax, tcorr=self.tcorr, dt=self.dt,
            elr_flag=self._elr_flag, elev=self.elev,
        )

        # TODO: Add support for setting the conversion source dataset
        # TODO: Interpolate "instantaneous" ETo and ETr?
        # TODO: Move openet.refetgee import to top?
        # TODO: Check if etr/eto is right (I think it is)
        if self.et_fraction_type.lower() == 'grass':
            import openet.refetgee
            nldas_coll = ee.ImageCollection('NASA/NLDAS/FORA0125_H002')\
                .select(['temperature', 'specific_humidity', 'shortwave_radiation',
                         'wind_u', 'wind_v'])
            
            # Interpolating hourly NLDAS to the Landsat scene time
            # CGM - The 2 hour window is useful in case an image is missing
            #   I think EEMETRIC is using a 4 hour window
            # CGM - Need to check if the NLDAS images are instantaneous
            #   or some sort of average of the previous or next hour
            time_start = ee.Number(self._time_start)
            nldas_prev_img = ee.Image(nldas_coll
                .filterDate(time_start.subtract(2 * 60 * 60 * 1000), time_start)
                .limit(1, 'system:time_start', False).first())
            nldas_next_img = ee.Image(nldas_coll
                .filterDate(time_start, time_start.add(2 * 60 * 60 * 1000))
                .first())
            nldas_prev_time = ee.Number(nldas_prev_img.get('system:time_start'))
            nldas_next_time = ee.Number(nldas_next_img.get('system:time_start'))
            time_ratio = time_start.subtract(nldas_prev_time)\
                .divide(nldas_next_time.subtract(nldas_prev_time))
            nldas_img = nldas_next_img.subtract(nldas_prev_img)\
                .multiply(time_ratio).add(nldas_prev_img)\
                .set({'system:time_start': self._time_start})

            # # DEADBEEF - Select NLDAS image before the Landsat scene time
            # nldas_img = ee.Image(nldas_coll
            #     .filterDate(self._date.advance(-1, 'hour'), self._date)
            #     .first())

            et_fraction = et_fraction\
                .multiply(openet.refetgee.Hourly.nldas(nldas_img).etr)\
                .divide(openet.refetgee.Hourly.nldas(nldas_img).eto)

        return et_fraction.set(self._properties) \
            .set({'tcorr_index': self.tcorr.get('tcorr_index'),
                  'et_fraction_type': self.et_fraction_type.lower()})

    @lazy_property
    def et_reference(self):
        """Reference ET for the image date"""
        if utils.is_number(self.et_reference_source):
            # Interpret numbers as constant images
            # CGM - Should we use the ee_types here instead?
            #   i.e. ee.ee_types.isNumber(self.et_reference_source)
            et_reference_img = ee.Image.constant(self.et_reference_source)
        elif type(self.et_reference_source) is str:
            # Assume a string source is an image collection ID (not an image ID)
            et_reference_coll = ee.ImageCollection(self.et_reference_source)\
                .filterDate(self._start_date, self._end_date)\
                .select([self.et_reference_band])
            et_reference_img = ee.Image(et_reference_coll.first())
            if self.et_reference_resample in ['bilinear', 'bicubic']:
                et_reference_img = et_reference_img\
                    .resample(self.et_reference_resample)
        # elif type(self.et_reference_source) is list:
        #     # Interpret as list of image collection IDs to composite/mosaic
        #     #   i.e. Spatial CIMIS and GRIDMET
        #     # CGM - Need to check the order of the collections
        #     et_reference_coll = ee.ImageCollection([])
        #     for coll_id in self.et_reference_source:
        #         coll = ee.ImageCollection(coll_id)\
        #             .select([self.et_reference_band])\
        #             .filterDate(self.start_date, self.end_date)
        #         et_reference_img = et_reference_coll.merge(coll)
        #     et_reference_img = et_reference_coll.mosaic()
        # elif isinstance(self.et_reference_source, computedobject.ComputedObject):
        #     # Interpret computed objects as image collections
        #     et_reference_coll = ee.ImageCollection(self.et_reference_source)\
        #         .select([self.et_reference_band])\
        #         .filterDate(self.start_date, self.end_date)
        else:
            raise ValueError('unsupported et_reference_source: {}'.format(
                self.et_reference_source))

        if self.et_reference_factor:
            et_reference_img = et_reference_img.multiply(self.et_reference_factor)

        # Map ETr values directly to the input (i.e. Landsat) image pixels
        # The benefit of this is the ETr image is now in the same crs as the
        #   input image.  Not all models may want this though.
        # Note, doing this will cause the reference ET to be cloud masked.
        # CGM - Should the output band name match the input ETr band name?
        return self.ndvi.multiply(0).add(et_reference_img)\
            .rename(['et_reference']).set(self._properties)

    @lazy_property
    def et(self):
        """Actual ET as fraction of reference times"""
        return self.et_fraction.multiply(self.et_reference) \
            .rename(['et']).set(self._properties)

    @lazy_property
    def lst(self):
        """Input land surface temperature (LST) [K]"""
        return self.image.select(['lst']).set(self._properties)

    @lazy_property
    def mask(self):
        """Mask of all active pixels (based on the final et_fraction)"""
        return self.et_fraction.multiply(0).add(1).updateMask(1)\
            .rename(['mask']).set(self._properties).uint8()

    @lazy_property
    def ndvi(self):
        """Input normalized difference vegetation index (NDVI)"""
        print('lazy NDVI for gridded C')
        return self.image.select(['ndvi']).set(self._properties)

    @lazy_property
    def quality(self):
        """Set quality to 1 for all active pixels (for now)"""
        tcorr, tcorr_index = self._tcorr
        return self.mask\
            .rename(['quality']).set(self._properties)

    @lazy_property
    def time(self):
        """Return an image of the 0 UTC time (in milliseconds)"""
        return self.mask\
            .double().multiply(0).add(utils.date_to_time_0utc(self._date))\
            .rename(['time']).set(self._properties)

    @lazy_property
    def dt(self):
        """

        Returns
        -------
        ee.Image

        Raises
        ------
        ValueError
            If `self._dt_source` is not supported.

        """
        if utils.is_number(self._dt_source):
            dt_img = ee.Image.constant(float(self._dt_source))
        # Use precomputed dT median assets
        elif self._dt_source.upper() == 'DAYMET_MEDIAN_V0':
            dt_coll = ee.ImageCollection(PROJECT_FOLDER + '/dt/daymet_median_v0')\
                .filter(ee.Filter.calendarRange(self._doy, self._doy, 'day_of_year'))
            dt_img = ee.Image(dt_coll.first())
        elif self._dt_source.upper() == 'DAYMET_MEDIAN_V1':
            dt_coll = ee.ImageCollection(PROJECT_FOLDER + '/dt/daymet_median_v1')\
                .filter(ee.Filter.calendarRange(self._doy, self._doy, 'day_of_year'))
            dt_img = ee.Image(dt_coll.first())
        # Compute dT for the target date
        elif self._dt_source.upper() == 'CIMIS':
            input_img = ee.Image(
                ee.ImageCollection('projects/earthengine-legacy/assets/'
                                   'projects/climate-engine/cimis/daily')\
                    .filterDate(self._start_date, self._end_date)\
                    .select(['Tx', 'Tn', 'Rs', 'Tdew'])
                    .first())
            # Convert units to T [K], Rs [MJ m-2 d-1], ea [kPa]
            # Compute Ea from Tdew
            dt_img = model.dt(
                tmax=input_img.select(['Tx']).add(273.15),
                tmin=input_img.select(['Tn']).add(273.15),
                rs=input_img.select(['Rs']),
                ea=input_img.select(['Tdew']).add(237.3).pow(-1)
                    .multiply(input_img.select(['Tdew']))\
                    .multiply(17.27).exp().multiply(0.6108).rename(['ea']),
                elev=self.elev,
                doy=self._doy)
        elif self._dt_source.upper() == 'DAYMET':
            input_img = ee.Image(
                ee.ImageCollection('NASA/ORNL/DAYMET_V3')\
                    .filterDate(self._start_date, self._end_date)\
                    .select(['tmax', 'tmin', 'srad', 'dayl', 'vp'])
                    .first())
            # Convert units to T [K], Rs [MJ m-2 d-1], ea [kPa]
            # Solar unit conversion from DAYMET documentation:
            #   https://daymet.ornl.gov/overview.html
            dt_img = model.dt(
                tmax=input_img.select(['tmax']).add(273.15),
                tmin=input_img.select(['tmin']).add(273.15),
                rs=input_img.select(['srad'])\
                    .multiply(input_img.select(['dayl'])).divide(1000000),
                ea=input_img.select(['vp'], ['ea']).divide(1000),
                elev=self.elev,
                doy=self._doy)
        elif self._dt_source.upper() == 'GRIDMET':
            input_img = ee.Image(
                ee.ImageCollection('IDAHO_EPSCOR/GRIDMET')\
                    .filterDate(self._start_date, self._end_date)\
                    .select(['tmmx', 'tmmn', 'srad', 'sph'])
                    .first())
            # Convert units to T [K], Rs [MJ m-2 d-1], ea [kPa]
            q = input_img.select(['sph'], ['q'])
            pair = self.elev.multiply(-0.0065).add(293.0).divide(293.0).pow(5.26)\
                .multiply(101.3)
            # pair = self.elev.expression(
            #     '101.3 * pow((293.0 - 0.0065 * elev) / 293.0, 5.26)',
            #     {'elev': self.elev})
            dt_img = model.dt(
                tmax=input_img.select(['tmmx']),
                tmin=input_img.select(['tmmn']),
                rs=input_img.select(['srad']).multiply(0.0864),
                ea=q.multiply(0.378).add(0.622).pow(-1).multiply(q)\
                    .multiply(pair).rename(['ea']),
                elev=self.elev,
                doy=self._doy)
        else:
            raise ValueError('Invalid dt_source: {}\n'.format(self._dt_source))

        if (self._dt_resample and
                self._dt_resample.lower() in ['bilinear', 'bicubic']):
            dt_img = dt_img.resample(self._dt_resample)
        # TODO: A reproject call may be needed here also
        # dt_img = dt_img.reproject(self.crs, self.transform)

        return dt_img.clamp(self._dt_min, self._dt_max).rename('dt')

    @lazy_property
    def elev(self):
        """Elevation [m]

        Returns
        -------
        ee.Image

        Raises
        ------
        ValueError
            If `self._elev_source` is not supported.

        """
        if utils.is_number(self._elev_source):
            elev_image = ee.Image.constant(float(self._elev_source))
        elif self._elev_source.upper() == 'ASSET':
            elev_image = ee.Image(PROJECT_FOLDER + '/srtm_1km')
        elif self._elev_source.upper() == 'GTOPO':
            elev_image = ee.Image('USGS/GTOPO30')
        elif self._elev_source.upper() == 'NED':
            elev_image = ee.Image('USGS/NED')
        elif self._elev_source.upper() == 'SRTM':
            elev_image = ee.Image('USGS/SRTMGL1_003')
        elif (self._elev_source.lower().startswith('projects/') or
              self._elev_source.lower().startswith('users/')):
            elev_image = ee.Image(self._elev_source)
        else:
            raise ValueError('Unsupported elev_source: {}\n'.format(
                self._elev_source))

        return elev_image.select([0], ['elev'])

    @lazy_property
    def tcorr(self):
        """Get Tcorr from pre-computed assets for each Tmax source

        Returns
        -------


        Raises
        ------
        ValueError
            If `self._tcorr_source` is not supported.

        Notes
        -----
        Tcorr Index values indicate which level of Tcorr was used
          0 - Scene specific Tcorr
          1 - Mean monthly Tcorr per WRS2 tile
          2 - Mean annual Tcorr per WRS2 tile
          3 - Default Tcorr
          4 - User defined Tcorr
          9 - No data

        """

        # month_field = ee.String('M').cat(ee.Number(self.month).format('%02d'))
        if utils.is_number(self._tcorr_source):
            return ee.Image.constant(float(self._tcorr_source))\
                .rename(['tcorr']).set({'tcorr_index': 4})

        elif 'DYNAMIC' == self._tcorr_source.upper():
            # Compute Tcorr dynamically for the scene
            tcorr_folder = PROJECT_FOLDER + '/tcorr_scene'
            month_dict = {
                'DAYMET_MEDIAN_V2': tcorr_folder + '/daymet_median_v2_monthly',
            }
            annual_dict = {
                'DAYMET_MEDIAN_V2': tcorr_folder + '/daymet_median_v2_annual',
            }
            default_dict = {
                'DAYMET_MEDIAN_V2': tcorr_folder + '/daymet_median_v2_default',
            }

            # Check Tmax source value
            if (utils.is_number(self._tmax_source) or
                    self._tmax_source.upper() not in default_dict.keys()):
                raise ValueError(
                    '\nInvalid tmax_source for tcorr: {} / {}\n'.format(
                        self._tcorr_source, self._tmax_source))
            tmax_key = self._tmax_source.upper()

            default_coll = ee.ImageCollection(default_dict[tmax_key])\
                .filterMetadata('wrs2_tile', 'equals', self._wrs2_tile)
            mask_img = ee.Image(default_coll.first()).multiply(0)
            mask_coll = ee.ImageCollection(
                mask_img.updateMask(0).set({'tcorr_index': 9}))
            annual_coll = ee.ImageCollection(annual_dict[tmax_key])\
                .filterMetadata('wrs2_tile', 'equals', self._wrs2_tile)\
                .select(['tcorr'])
            month_coll = ee.ImageCollection(month_dict[tmax_key])\
                .filterMetadata('wrs2_tile', 'equals', self._wrs2_tile)\
                .filterMetadata('month', 'equals', self._month)\
                .select(['tcorr'])

            # TODO: Allow MIN_PIXEL_COUNT to be set as a parameter to the class
            MIN_PIXEL_COUNT = 1000
            t_stats = ee.Dictionary(self.tcorr_stats)\
                .combine({'tcorr_p5': 0, 'tcorr_count': 0}, overwrite=False)
            tcorr_value = ee.Number(t_stats.get('tcorr_p5'))
            tcorr_count = ee.Number(t_stats.get('tcorr_count'))
            tcorr_index = tcorr_count.lt(MIN_PIXEL_COUNT).multiply(9)
            # tcorr_index = ee.Number(
            #     ee.Algorithms.If(tcorr_count.gte(MIN_PIXEL_COUNT), 0, 9))

            mask_img = mask_img.add(tcorr_count.gte(MIN_PIXEL_COUNT))
            scene_img = mask_img.multiply(tcorr_value)\
                .updateMask(mask_img.unmask(0))\
                .rename(['tcorr'])\
                .set({'tcorr_index': tcorr_index})

            # tcorr_coll = ee.ImageCollection([scene_img])
            tcorr_coll = ee.ImageCollection([scene_img])\
                .merge(month_coll).merge(annual_coll)\
                .merge(default_coll).merge(mask_coll)\
                .sort('tcorr_index')

            return ee.Image(tcorr_coll.first()).rename(['tcorr'])

        elif 'SCENE' in self._tcorr_source.upper():

            tcorr_folder = PROJECT_FOLDER + '/tcorr_scene'
            scene_dict = {
                'DAYMET_MEDIAN_V2': tcorr_folder + '/daymet_median_v2_scene',
            }
            month_dict = {
                'DAYMET_MEDIAN_V2': tcorr_folder + '/daymet_median_v2_monthly',
            }
            annual_dict = {
                'DAYMET_MEDIAN_V2': tcorr_folder + '/daymet_median_v2_annual',
            }
            default_dict = {
                'DAYMET_MEDIAN_V2': tcorr_folder + '/daymet_median_v2_default',
            }

            # Check Tmax source value
            if (utils.is_number(self._tmax_source) or
                    self._tmax_source.upper() not in default_dict.keys()):
                raise ValueError(
                    '\nInvalid tmax_source for tcorr: {} / {}\n'.format(
                        self._tcorr_source, self._tmax_source))
            tmax_key = self._tmax_source.upper()

            default_coll = ee.ImageCollection(default_dict[tmax_key])\
                .filterMetadata('wrs2_tile', 'equals', self._wrs2_tile)
            scene_coll = ee.ImageCollection(scene_dict[tmax_key])\
                .filterDate(self._start_date, self._end_date)\
                .filterMetadata('wrs2_tile', 'equals', self._wrs2_tile)\
                .select(['tcorr'])
            #     .filterMetadata('scene_id', 'equals', scene_id)
            #     .filterMetadata('date', 'equals', self._date)
            month_coll = ee.ImageCollection(month_dict[tmax_key])\
                .filterMetadata('wrs2_tile', 'equals', self._wrs2_tile)\
                .filterMetadata('month', 'equals', self._month)\
                .select(['tcorr'])
            annual_coll = ee.ImageCollection(annual_dict[tmax_key])\
                .filterMetadata('wrs2_tile', 'equals', self._wrs2_tile)\
                .select(['tcorr'])

            default_img = default_coll.first()
            mask_coll = ee.ImageCollection(
                default_img.updateMask(0).set({'tcorr_index': 9}))

            if self._tcorr_source.upper() == 'SCENE':
                tcorr_img = scene_coll\
                    .merge(month_coll).merge(annual_coll)\
                    .merge(default_coll).merge(mask_coll)\
                    .sort('tcorr_index').first()
            # TODO: Calling this DAILY is confusing and should be changed
            elif 'DAILY' in self._tcorr_source.upper():
                tcorr_img = scene_coll.merge(mask_coll).sort('tcorr_index').first()
            elif 'MONTH' in self._tcorr_source.upper():
                tcorr_img = month_coll.merge(mask_coll).sort('tcorr_index').first()
            elif 'ANNUAL' in self._tcorr_source.upper():
                tcorr_img = annual_coll.merge(mask_coll).sort('tcorr_index').first()
            elif 'DEFAULT' in self._tcorr_source.upper():
                tcorr_img = default_coll.merge(mask_coll).sort('tcorr_index').first()
            else:
                raise ValueError(
                    'Invalid tcorr_source: {} / {}\n'.format(
                        self._tcorr_source, self._tmax_source))

            return tcorr_img.rename(['tcorr'])

<<<<<<< HEAD
        elif 'GRIDDED' == self._tcorr_source.upper():
            # Compute Tcorr dynamically for the scene
=======
        elif 'GRIDDED' in self._tcorr_source.upper():
            # Compute gridded Tcorr for the scene
>>>>>>> 02f62775
            tcorr_folder = PROJECT_FOLDER + '/tcorr_scene'
            month_dict = {
                'DAYMET_MEDIAN_V2': tcorr_folder + '/daymet_median_v2_monthly',
            }
            annual_dict = {
                'DAYMET_MEDIAN_V2': tcorr_folder + '/daymet_median_v2_annual',
            }
            default_dict = {
                'DAYMET_MEDIAN_V2': tcorr_folder + '/daymet_median_v2_default',
            }

            # Check Tmax source value
            if (utils.is_number(self._tmax_source) or
                    self._tmax_source.upper() not in default_dict.keys()):
                raise ValueError(
                    '\nInvalid tmax_source for tcorr: {} / {}\n'.format(
                        self._tcorr_source, self._tmax_source))
            tmax_key = self._tmax_source.upper()

            default_coll = ee.ImageCollection(default_dict[tmax_key]) \
                .filterMetadata('wrs2_tile', 'equals', self._wrs2_tile)
            mask_img = ee.Image(default_coll.first()).multiply(0)
            mask_coll = ee.ImageCollection(
                mask_img.updateMask(0).set({'tcorr_index': 9}))
            annual_coll = ee.ImageCollection(annual_dict[tmax_key]) \
                .filterMetadata('wrs2_tile', 'equals', self._wrs2_tile) \
                .select(['tcorr'])
            month_coll = ee.ImageCollection(month_dict[tmax_key]) \
                .filterMetadata('wrs2_tile', 'equals', self._wrs2_tile) \
                .filterMetadata('month', 'equals', self._month) \
                .select(['tcorr'])

<<<<<<< HEAD
            # checking for a minimum tcorr pixel count should be done insde tcorr_image_gridded
            MIN_PIXEL_COUNT = 1000
            gridded_cfactor = self.tcorr_image_gridded

            tcorr_coll = ee.ImageCollection([gridded_cfactor]) \
=======
            # TODO: don't call tstats call the correct
            # the minimum pixel count for a
            MIN_PIXEL_COUNT = 10
            # t_stats = ee.Dictionary(self.tcorr_stats) \
            #     .combine({'tcorr_p5': 0, 'tcorr_count': 0}, overwrite=False)
            # tcorr_value = ee.Number(t_stats.get('tcorr_p5'))
            # tcorr_count = ee.Number(t_stats.get('tcorr_count'))
            # tcorr_index = tcorr_count.lt(MIN_PIXEL_COUNT).multiply(9)
            # # tcorr_index = ee.Number(
            # #     ee.Algorithms.If(tcorr_count.gte(MIN_PIXEL_COUNT), 0, 9))

            scene_img = self.tcorr_image_gridded

            # # TODO - we will make all of this happen in gridded cfactor
            # mask_img = mask_img.add(tcorr_count.gte(MIN_PIXEL_COUNT))
            # scene_img = mask_img.multiply(tcorr_value) \
            #     .updateMask(mask_img.unmask(0)) \
            #     .rename(['tcorr']) \
            #     .set({'tcorr_index': tcorr_index})

            # tcorr_coll = ee.ImageCollection([scene_img])

            tcorr_coll = ee.ImageCollection([scene_img]) \
>>>>>>> 02f62775
                .merge(month_coll).merge(annual_coll) \
                .merge(default_coll).merge(mask_coll) \
                .sort('tcorr_index')

            return ee.Image(tcorr_coll.first()).rename(['tcorr'])

        # elif 'FEATURE' in self._tcorr_source.upper():
        #     # Lookup Tcorr collections by keyword value
        #
        #     scene_coll_dict = {
        #         'CIMIS': PROJECT_FOLDER + '/tcorr/cimis_scene',
        #         'DAYMET': PROJECT_FOLDER + '/tcorr/daymet_scene',
        #         'GRIDMET': PROJECT_FOLDER + '/tcorr/gridmet_scene',
        #         # 'TOPOWX': PROJECT_FOLDER + '/tcorr/topowx_scene',
        #         'CIMIS_MEDIAN_V1': PROJECT_FOLDER + '/tcorr/cimis_median_v1_scene',
        #         'DAYMET_MEDIAN_V0': PROJECT_FOLDER + '/tcorr/daymet_median_v0_scene',
        #         'DAYMET_MEDIAN_V1': PROJECT_FOLDER + '/tcorr/daymet_median_v1_scene',
        #         'GRIDMET_MEDIAN_V1': PROJECT_FOLDER + '/tcorr/gridmet_median_v1_scene',
        #         'TOPOWX_MEDIAN_V0': PROJECT_FOLDER + '/tcorr/topowx_median_v0_scene',
        #         'TOPOWX_MEDIAN_V0B': PROJECT_FOLDER + '/tcorr/topowx_median_v0b_scene',
        #     }
        #     month_coll_dict = {
        #         'CIMIS': PROJECT_FOLDER + '/tcorr/cimis_monthly',
        #         'DAYMET': PROJECT_FOLDER + '/tcorr/daymet_monthly',
        #         'GRIDMET': PROJECT_FOLDER + '/tcorr/gridmet_monthly',
        #         # 'TOPOWX': PROJECT_FOLDER + '/tcorr/topowx_monthly',
        #         'CIMIS_MEDIAN_V1': PROJECT_FOLDER + '/tcorr/cimis_median_v1_monthly',
        #         'DAYMET_MEDIAN_V0': PROJECT_FOLDER + '/tcorr/daymet_median_v0_monthly',
        #         'DAYMET_MEDIAN_V1': PROJECT_FOLDER + '/tcorr/daymet_median_v1_monthly',
        #         'GRIDMET_MEDIAN_V1': PROJECT_FOLDER + '/tcorr/gridmet_median_v1_monthly',
        #         'TOPOWX_MEDIAN_V0': PROJECT_FOLDER + '/tcorr/topowx_median_v0_monthly',
        #         'TOPOWX_MEDIAN_V0B': PROJECT_FOLDER + '/tcorr/topowx_median_v0b_monthly',
        #     }
        #     # annual_coll_dict = {}
        #     default_value_dict = {
        #         'CIMIS': 0.978,
        #         'DAYMET': 0.978,
        #         'GRIDMET': 0.978,
        #         'TOPOWX': 0.978,
        #         'CIMIS_MEDIAN_V1': 0.978,
        #         'DAYMET_MEDIAN_V0': 0.978,
        #         'DAYMET_MEDIAN_V1': 0.978,
        #         'GRIDMET_MEDIAN_V1': 0.978,
        #         'TOPOWX_MEDIAN_V0': 0.978,
        #         'TOPOWX_MEDIAN_V0B': 0.978,
        #     }
        #
        #     # Check Tmax source value
        #     if (utils.is_number(self._tmax_source) or
        #             self._tmax_source.upper() not in default_value_dict.keys()):
        #         raise ValueError(
        #             '\nInvalid tmax_source for tcorr: {} / {}\n'.format(
        #                 self._tcorr_source, self._tmax_source))
        #     tmax_key = self._tmax_source.upper()
        #
        #     default_coll = ee.FeatureCollection([
        #         ee.Feature(None, {'INDEX': 3, 'TCORR': default_value_dict[tmax_key]})])
        #     month_coll = ee.FeatureCollection(month_coll_dict[tmax_key])\
        #         .filterMetadata('WRS2_TILE', 'equals', self._wrs2_tile)\
        #         .filterMetadata('MONTH', 'equals', self._month)
        #     if self._tcorr_source.upper() in ['FEATURE', 'SCENE']:
        #         scene_coll = ee.FeatureCollection(scene_coll_dict[tmax_key])\
        #             .filterMetadata('SCENE_ID', 'equals', self._scene_id)
        #         tcorr_coll = ee.FeatureCollection(
        #             default_coll.merge(month_coll).merge(scene_coll)).sort('INDEX')
        #     elif 'MONTH' in self._tcorr_source.upper():
        #         tcorr_coll = ee.FeatureCollection(
        #             default_coll.merge(month_coll)).sort('INDEX')
        #     else:
        #         raise ValueError(
        #             'Invalid tcorr_source: {} / {}\n'.format(
        #                 self._tcorr_source, self._tmax_source))
        #
        #     tcorr_ftr = ee.Feature(tcorr_coll.first())
        #     tcorr = ee.Number(tcorr_ftr.get('TCORR'))
        #     tcorr_index = ee.Number(tcorr_ftr.get('INDEX'))
        #
        #     return tcorr, tcorr_index
        #
        # elif 'IMAGE' in self._tcorr_source.upper():
        #     # Lookup Tcorr collections by keyword value
        #     daily_dict = {
        #         'DAYMET_MEDIAN_V2': PROJECT_FOLDER + '/tcorr_image/daymet_median_v2_daily',
        #         'TOPOWX_MEDIAN_V0': PROJECT_FOLDER + '/tcorr_image/topowx_median_v0_daily',
        #     }
        #     month_dict = {
        #         'DAYMET_MEDIAN_V2': PROJECT_FOLDER + '/tcorr_image/daymet_median_v2_monthly',
        #         'TOPOWX_MEDIAN_V0': PROJECT_FOLDER + '/tcorr_image/topowx_median_v0_monthly',
        #     }
        #     annual_dict = {
        #         'DAYMET_MEDIAN_V2': PROJECT_FOLDER + '/tcorr_image/daymet_median_v2_annual',
        #         'TOPOWX_MEDIAN_V0': PROJECT_FOLDER + '/tcorr_image/topowx_median_v0_annual',
        #     }
        #     default_dict = {
        #         'DAYMET_MEDIAN_V2': PROJECT_FOLDER + '/tcorr_image/daymet_median_v2_default',
        #         'TOPOWX_MEDIAN_V0': PROJECT_FOLDER + '/tcorr_image/topowx_median_v0_default',
        #     }
        #
        #     # Check Tmax source value
        #     if (utils.is_number(self._tmax_source) or
        #             self._tmax_source.upper() not in default_dict.keys()):
        #         raise ValueError(
        #             '\nInvalid tmax_source for tcorr: {} / {}\n'.format(
        #                 self._tcorr_source, self._tmax_source))
        #     tmax_key = self._tmax_source.upper()
        #
        #     # The mask image will be merged into all the Tcorr image collections
        #     #   to ensure that all collections (daily, monthly, annual) have data
        #     #   even if the collection is empty
        #     default_img = ee.Image(default_dict[tmax_key])
        #     mask_img = default_img.updateMask(0)
        #
        #     if (self._tcorr_source.upper() == 'IMAGE' or
        #             'DAILY' in self._tcorr_source.upper()):
        #         daily_coll = ee.ImageCollection(daily_dict[tmax_key])\
        #             .filterDate(self._start_date, self._end_date)\
        #             .select(['tcorr'])
        #         # Assume there may be multiple daily images for the same date
        #         # Use the one with the latest EXPORT_DATE property
        #         daily_coll = daily_coll\
        #             .limit(1, 'date_ingested', False)\
        #             .merge(ee.ImageCollection(mask_img))
        #         daily_img = ee.Image(daily_coll.mosaic())
        #         # .filterMetadata('DATE', 'equals', self._date)
        #     if (self._tcorr_source.upper() == 'IMAGE' or
        #             'MONTH' in self._tcorr_source.upper()):
        #         month_coll = ee.ImageCollection(month_dict[tmax_key])\
        #             .filterMetadata('cycle_day', 'equals', self._cycle_day)\
        #             .filterMetadata('month', 'equals', self._month)\
        #             .select(['tcorr'])
        #         month_coll = month_coll.merge(ee.ImageCollection(mask_img))
        #         month_img = ee.Image(month_coll.mosaic())
        #     if (self._tcorr_source.upper() == 'IMAGE' or
        #             'ANNUAL' in self._tcorr_source.upper()):
        #         annual_coll = ee.ImageCollection(annual_dict[tmax_key])\
        #             .filterMetadata('cycle_day', 'equals', self._cycle_day)\
        #             .select(['tcorr'])
        #         annual_coll = annual_coll.merge(ee.ImageCollection(mask_img))
        #         annual_img = ee.Image(annual_coll.mosaic())
        #
        #     if self._tcorr_source.upper() == 'IMAGE':
        #         # Composite Tcorr images to ensure that a value is returned
        #         #   (even if the daily image doesn't exist)
        #         composite_coll = ee.ImageCollection([
        #             default_img.addBands(default_img.multiply(0).add(3).uint8()),
        #             annual_img.addBands(annual_img.multiply(0).add(2).uint8()),
        #             month_img.addBands(month_img.multiply(0).add(1).uint8()),
        #             daily_img.addBands(daily_img.multiply(0).uint8())])
        #         composite_img = composite_coll.mosaic()
        #         tcorr_img = composite_img.select([0], ['tcorr'])
        #         index_img = composite_img.select([1], ['index'])
        #     elif 'DAILY' in self._tcorr_source.upper():
        #         tcorr_img = daily_img
        #         index_img = daily_img.multiply(0).uint8()
        #     elif 'MONTH' in self._tcorr_source.upper():
        #         tcorr_img = month_img
        #         index_img = month_img.multiply(0).add(1).uint8()
        #     elif 'ANNUAL' in self._tcorr_source.upper():
        #         tcorr_img = annual_img
        #         index_img = annual_img.multiply(0).add(2).uint8()
        #     elif 'DEFAULT' in self._tcorr_source.upper():
        #         tcorr_img = default_img
        #         index_img = default_img.multiply(0).add(3).uint8()
        #     else:
        #         raise ValueError(
        #             'Invalid tcorr_source: {} / {}\n'.format(
        #                 self._tcorr_source, self._tmax_source))
        #
        #     return tcorr_img, index_img.rename(['index'])

        else:
            raise ValueError('Unsupported tcorr_source: {}\n'.format(
                self._tcorr_source))

    @lazy_property
    def tmax(self):
        """Fall back on median Tmax if daily image does not exist

        Returns
        -------
        ee.Image

        Raises
        ------
        ValueError
            If `self._tmax_source` is not supported.

        """
        doy_filter = ee.Filter.calendarRange(self._doy, self._doy, 'day_of_year')
        date_today = datetime.datetime.today().strftime('%Y-%m-%d')

        if utils.is_number(self._tmax_source):
            tmax_image = ee.Image.constant(float(self._tmax_source))\
                .rename(['tmax'])\
                .set('tmax_version', 'custom_{}'.format(self._tmax_source))
        elif self._tmax_source.upper() == 'CIMIS':
            daily_coll_id = 'projects/earthengine-legacy/assets/' \
                            'projects/climate-engine/cimis/daily'
            daily_coll = ee.ImageCollection(daily_coll_id)\
                .filterDate(self._start_date, self._end_date)\
                .select(['Tx'], ['tmax']).map(utils.c_to_k)
            daily_image = ee.Image(daily_coll.first())\
                .set('tmax_version', date_today)
            median_version = 'median_v1'
            median_coll = ee.ImageCollection(
                PROJECT_FOLDER + '/tmax/cimis_{}'.format(median_version))
            median_image = ee.Image(median_coll.filter(doy_filter).first())\
                .set('tmax_version', median_version)
            tmax_image = ee.Image(ee.Algorithms.If(
                daily_coll.size().gt(0), daily_image, median_image))
        elif self._tmax_source.upper() == 'DAYMET':
            # DAYMET does not include Dec 31st on leap years
            # Adding one extra date to end date to avoid errors
            daily_coll = ee.ImageCollection('NASA/ORNL/DAYMET_V3')\
                .filterDate(self._start_date, self._end_date.advance(1, 'day'))\
                .select(['tmax']).map(utils.c_to_k)
            daily_image = ee.Image(daily_coll.first())\
                .set('tmax_version', date_today)
            median_version = 'median_v2'
            median_coll = ee.ImageCollection(
                PROJECT_FOLDER + '/tmax/daymet_{}'.format(median_version))
            median_image = ee.Image(median_coll.filter(doy_filter).first())\
                .set('tmax_version', median_version)
            tmax_image = ee.Image(ee.Algorithms.If(
                daily_coll.size().gt(0), daily_image, median_image))
        elif self._tmax_source.upper() == 'GRIDMET':
            daily_coll = ee.ImageCollection('IDAHO_EPSCOR/GRIDMET')\
                .filterDate(self._start_date, self._end_date)\
                .select(['tmmx'], ['tmax'])
            daily_image = ee.Image(daily_coll.first())\
                .set('tmax_version', date_today)
            median_version = 'median_v1'
            median_coll = ee.ImageCollection(
                PROJECT_FOLDER + '/tmax/gridmet_{}'.format(median_version))
            median_image = ee.Image(median_coll.filter(doy_filter).first())\
                .set('tmax_version', median_version)
            tmax_image = ee.Image(ee.Algorithms.If(
                daily_coll.size().gt(0), daily_image, median_image))
        # elif self.tmax_source.upper() == 'TOPOWX':
        #     daily_coll = ee.ImageCollection('X')\
        #         .filterDate(self.start_date, self.end_date)\
        #         .select(['tmmx'], ['tmax'])
        #     daily_image = ee.Image(daily_coll.first())\
        #         .set('tmax_version', date_today)
        #
        #     median_version = 'median_v1'
        #     median_coll = ee.ImageCollection(
        #         PROJECT_FOLDER + '/tmax/topowx_{}'.format(median_version))
        #     median_image = ee.Image(median_coll.filter(doy_filter).first())\
        #         .set('tmax_version', median_version)
        #
        #     tmax_image = ee.Image(ee.Algorithms.If(
        #         daily_coll.size().gt(0), daily_image, median_image))
        elif self._tmax_source.upper() == 'CIMIS_MEDIAN_V1':
            median_version = 'median_v1'
            median_coll = ee.ImageCollection(
                PROJECT_FOLDER + '/tmax/cimis_{}'.format(median_version))
            tmax_image = ee.Image(median_coll.filter(doy_filter).first())\
                .set('tmax_version', median_version)
        elif self._tmax_source.upper() == 'DAYMET_MEDIAN_V0':
            median_version = 'median_v0'
            median_coll = ee.ImageCollection(
                PROJECT_FOLDER + '/tmax/daymet_{}'.format(median_version))
            tmax_image = ee.Image(median_coll.filter(doy_filter).first())\
                .set('tmax_version', median_version)
        elif self._tmax_source.upper() == 'DAYMET_MEDIAN_V1':
            median_version = 'median_v1'
            median_coll = ee.ImageCollection(
                PROJECT_FOLDER + '/tmax/daymet_{}'.format(median_version))
            tmax_image = ee.Image(median_coll.filter(doy_filter).first())\
                .set('tmax_version', median_version)
        elif self._tmax_source.upper() == 'DAYMET_MEDIAN_V2':
            median_version = 'median_v2'
            median_coll = ee.ImageCollection(
                PROJECT_FOLDER + '/tmax/daymet_{}'.format(median_version))
            tmax_image = ee.Image(median_coll.filter(doy_filter).first()) \
                .set('tmax_version', median_version)
        elif self._tmax_source.upper() == 'GRIDMET_MEDIAN_V1':
            median_version = 'median_v1'
            median_coll = ee.ImageCollection(
                PROJECT_FOLDER + '/tmax/gridmet_{}'.format(median_version))
            tmax_image = ee.Image(median_coll.filter(doy_filter).first())\
                .set('tmax_version', median_version)
        elif self._tmax_source.upper() == 'TOPOWX_MEDIAN_V0':
            median_version = 'median_v0'
            median_coll = ee.ImageCollection(
                PROJECT_FOLDER + '/tmax/topowx_{}'.format(median_version))
            tmax_image = ee.Image(median_coll.filter(doy_filter).first())\
                .set('tmax_version', median_version)
        # elif self.tmax_source.upper() == 'TOPOWX_MEDIAN_V1':
        #     median_version = 'median_v1'
        #     median_coll = ee.ImageCollection(
        #         PROJECT_FOLDER + '/tmax/topowx_{}'.format(median_version))
        #     tmax_image = ee.Image(median_coll.filter(doy_filter).first())
        else:
            raise ValueError('Unsupported tmax_source: {}\n'.format(
                self._tmax_source))

        if (self._tmax_resample and
                self._tmax_resample.lower() in ['bilinear', 'bicubic']):
            tmax_image = tmax_image.resample(self._tmax_resample)
        # TODO: A reproject call may be needed here also
        # tmax_image = tmax_image.reproject(self.crs, self.transform)

        return tmax_image.set('tmax_source', self._tmax_source)

    @classmethod
    def from_image_id(cls, image_id, **kwargs):
        """Constructs an SSEBop Image instance from an image ID

        Parameters
        ----------
        image_id : str
            An earth engine image ID.
            (i.e. 'LANDSAT/LC08/C01/T1_SR/LC08_044033_20170716')
        kwargs
            Keyword arguments to pass through to model init.

        Returns
        -------
        new instance of Image class

        """
        # DEADBEEF - Should the supported image collection IDs and helper
        # function mappings be set in a property or method of the Image class?
        collection_methods = {
            'LANDSAT/LC08/C01/T1_RT_TOA': 'from_landsat_c1_toa',
            'LANDSAT/LE07/C01/T1_RT_TOA': 'from_landsat_c1_toa',
            'LANDSAT/LC08/C01/T1_TOA': 'from_landsat_c1_toa',
            'LANDSAT/LE07/C01/T1_TOA': 'from_landsat_c1_toa',
            'LANDSAT/LT05/C01/T1_TOA': 'from_landsat_c1_toa',
            'LANDSAT/LT04/C01/T1_TOA': 'from_landsat_c1_toa',
            'LANDSAT/LC08/C01/T1_SR': 'from_landsat_c1_sr',
            'LANDSAT/LE07/C01/T1_SR': 'from_landsat_c1_sr',
            'LANDSAT/LT05/C01/T1_SR': 'from_landsat_c1_sr',
            'LANDSAT/LT04/C01/T1_SR': 'from_landsat_c1_sr',
        }

        try:
            method_name = collection_methods[image_id.rsplit('/', 1)[0]]
        except KeyError:
            raise ValueError('unsupported collection ID: {}'.format(image_id))
        except Exception as e:
            raise Exception('unhandled exception: {}'.format(e))

        method = getattr(Image, method_name)

        return method(ee.Image(image_id), **kwargs)

    @classmethod
    def from_landsat_c1_toa(cls, toa_image, cloudmask_args={}, **kwargs):
        """Returns a SSEBop Image instance from a Landsat Collection 1 TOA image

        Parameters
        ----------
        toa_image : ee.Image, str
            A raw Landsat Collection 1 TOA image or image ID.
        cloudmask_args : dict
            keyword arguments to pass through to cloud mask function
        kwargs : dict
            Keyword arguments to pass through to Image init function

        Returns
        -------
        Image

        """
        print('gridded-C branch!')
        toa_image = ee.Image(toa_image)

        # Use the SPACECRAFT_ID property identify each Landsat type
        spacecraft_id = ee.String(toa_image.get('SPACECRAFT_ID'))

        # Rename bands to generic names
        # Rename thermal band "k" coefficients to generic names
        input_bands = ee.Dictionary({
            'LANDSAT_4': ['B1', 'B2', 'B3', 'B4', 'B5', 'B7', 'B6', 'BQA'],
            'LANDSAT_5': ['B1', 'B2', 'B3', 'B4', 'B5', 'B7', 'B6', 'BQA'],
            'LANDSAT_7': ['B1', 'B2', 'B3', 'B4', 'B5', 'B7', 'B6_VCID_1',
                          'BQA'],
            'LANDSAT_8': ['B2', 'B3', 'B4', 'B5', 'B6', 'B7', 'B10', 'BQA'],
        })
        output_bands = ['blue', 'green', 'red', 'nir', 'swir1', 'swir2', 'tir',
                        'BQA']
        k1 = ee.Dictionary({
            'LANDSAT_4': 'K1_CONSTANT_BAND_6',
            'LANDSAT_5': 'K1_CONSTANT_BAND_6',
            'LANDSAT_7': 'K1_CONSTANT_BAND_6_VCID_1',
            'LANDSAT_8': 'K1_CONSTANT_BAND_10',
        })
        k2 = ee.Dictionary({
            'LANDSAT_4': 'K2_CONSTANT_BAND_6',
            'LANDSAT_5': 'K2_CONSTANT_BAND_6',
            'LANDSAT_7': 'K2_CONSTANT_BAND_6_VCID_1',
            'LANDSAT_8': 'K2_CONSTANT_BAND_10',
        })
        prep_image = toa_image\
            .select(input_bands.get(spacecraft_id), output_bands)\
            .set({
                'k1_constant': ee.Number(toa_image.get(k1.get(spacecraft_id))),
                'k2_constant': ee.Number(toa_image.get(k2.get(spacecraft_id))),
                'SATELLITE': spacecraft_id,
            })

        # Build the input image
        input_image = ee.Image([
            landsat.lst(prep_image),
            landsat.ndvi(prep_image),
        ])

        # Apply the cloud mask and add properties
        input_image = input_image\
            .updateMask(common.landsat_c1_toa_cloud_mask(
                toa_image, **cloudmask_args))\
            .set({
                'system:index': toa_image.get('system:index'),
                'system:time_start': toa_image.get('system:time_start'),
                'system:id': toa_image.get('system:id'),
            })

        # Instantiate the class
        return cls(ee.Image(input_image), **kwargs)

    @classmethod
    def from_landsat_c1_sr(cls, sr_image, **kwargs):
        """Returns a SSEBop Image instance from a Landsat Collection 1 SR image

        Parameters
        ----------
        sr_image : ee.Image, str
            A raw Landsat Collection 1 SR image or image ID.

        Returns
        -------
        Image

        """
        sr_image = ee.Image(sr_image)

        # Use the SATELLITE property identify each Landsat type
        spacecraft_id = ee.String(sr_image.get('SATELLITE'))

        # Rename bands to generic names
        # Rename thermal band "k" coefficients to generic names
        input_bands = ee.Dictionary({
            'LANDSAT_4': ['B1', 'B2', 'B3', 'B4', 'B5', 'B7', 'B6', 'pixel_qa'],
            'LANDSAT_5': ['B1', 'B2', 'B3', 'B4', 'B5', 'B7', 'B6', 'pixel_qa'],
            'LANDSAT_7': ['B1', 'B2', 'B3', 'B4', 'B5', 'B7', 'B6', 'pixel_qa'],
            'LANDSAT_8': ['B2', 'B3', 'B4', 'B5', 'B6', 'B7', 'B10', 'pixel_qa'],
        })
        output_bands = ['blue', 'green', 'red', 'nir', 'swir1', 'swir2', 'tir',
                        'pixel_qa']
        # TODO: Follow up with Simon about adding K1/K2 to SR collection
        # Hardcode values for now
        k1 = ee.Dictionary({
            'LANDSAT_4': 607.76, 'LANDSAT_5': 607.76,
            'LANDSAT_7': 666.09, 'LANDSAT_8': 774.8853})
        k2 = ee.Dictionary({
            'LANDSAT_4': 1260.56, 'LANDSAT_5': 1260.56,
            'LANDSAT_7': 1282.71, 'LANDSAT_8': 1321.0789})
        prep_image = sr_image\
            .select(input_bands.get(spacecraft_id), output_bands)\
            .multiply([0.0001, 0.0001, 0.0001, 0.0001, 0.0001, 0.0001, 0.1, 1])\
            .set({'k1_constant': ee.Number(k1.get(spacecraft_id)),
                  'k2_constant': ee.Number(k2.get(spacecraft_id))})
        # k1 = ee.Dictionary({
        #     'LANDSAT_4': 'K1_CONSTANT_BAND_6',
        #     'LANDSAT_5': 'K1_CONSTANT_BAND_6',
        #     'LANDSAT_7': 'K1_CONSTANT_BAND_6_VCID_1',
        #     'LANDSAT_8': 'K1_CONSTANT_BAND_10'})
        # k2 = ee.Dictionary({
        #     'LANDSAT_4': 'K2_CONSTANT_BAND_6',
        #     'LANDSAT_5': 'K2_CONSTANT_BAND_6',
        #     'LANDSAT_7': 'K2_CONSTANT_BAND_6_VCID_1',
        #     'LANDSAT_8': 'K2_CONSTANT_BAND_10'})
        # prep_image = sr_image\
        #     .select(input_bands.get(spacecraft_id), output_bands)\
        #     .multiply([0.0001, 0.0001, 0.0001, 0.0001, 0.0001, 0.0001, 0.1, 1])\
        #     .set({'k1_constant': ee.Number(sr_image.get(k1.get(spacecraft_id))),
        #           'k2_constant': ee.Number(sr_image.get(k2.get(spacecraft_id)))})

        # Build the input image
        input_image = ee.Image([
            landsat.lst(prep_image),
            landsat.ndvi(prep_image),
        ])

        # Apply the cloud mask and add properties
        input_image = input_image\
            .updateMask(common.landsat_c1_sr_cloud_mask(sr_image))\
            .set({'system:index': sr_image.get('system:index'),
                  'system:time_start': sr_image.get('system:time_start'),
                  'system:id': sr_image.get('system:id'),
            })

        # Instantiate the class
        return cls(input_image, **kwargs)

    @lazy_property
    def tcorr_image_gridded(self):
        """Compute a continuous gridded Tcorr for the current image

                Returns
                -------
                ee.Image of Tcorr values

        """

        lst = ee.Image(self.lst)
        ndvi = ee.Image(self.ndvi)
        tmax = ee.Image(self.tmax)

        # Compute Tcorr
        tcorr = lst.divide(tmax)

        # Select high NDVI pixels that are also surrounded by high NDVI
        ndvi_smooth_mask = ndvi.focal_mean(radius=120, units='meters') \
            .reproject(crs=self.crs, crsTransform=self.transform) \
            .gt(0.7)
        ndvi_buffer_mask = ndvi.gt(0.7).reduceNeighborhood(
            ee.Reducer.min(), ee.Kernel.square(radius=60, units='meters'))

        # Remove low LST and low NDVI
        tcorr_mask = lst.gt(270).And(ndvi_smooth_mask).And(ndvi_buffer_mask)

        tcorr_img = tcorr.updateMask(tcorr_mask).rename(['tcorr']) \
            .set({'system:index': self._index,
                  'system:time_start': self._time_start,
                  'tmax_source': tmax.get('tmax_source'),
                  'tmax_version': tmax.get('tmax_version')})

        # =================================================
        # =================Gridded Tcorr===================
        # =================================================
        MIN_PIXEL_COUNT = 10
        # TODO - for weighting
        MAX_PIXEL_COUNT = 27225
        tcorr_crs = self.crs
        tcorr_trans = self.transform
        # TODO - hardcoded for now but use a server side GEE list object to operationally call transform info.
        tcorr_5km_trans = [5000, 0, 15, 0, -5000, 15]

        # Resample to 5km taking 5th percentile
        # reproject and then do a reduce resolution call and reproject again
        # combine a count reducer, make sure to check how many bands are produced due to the count
        cFact_img5k = tcorr_img.reproject(crs=tcorr_crs, crsTransform=tcorr_trans) \
            .reduceResolution(reducer=ee.Reducer.percentile(percentiles=[5]).combine(reducer2=ee.Reducer.count(), sharedInputs=True),
                              bestEffort=True, maxPixels=30000)\
            .reproject(crs=tcorr_crs, crsTransform=tcorr_5km_trans).select([0, 1], ['tcorr', 'count'])

        # # do a reduce region and get a pixel count and get that as a property, to be used later on to use as a
        # #  decision making tool if there are too few 5km calibration pixels in any one image.
        # TODO - slow...
        tcorr_scene_count = tcorr_img.reduceRegion(reducer=ee.Reducer.count(), geometry=None,
                                             scale=None, crs=None, crsTransform=None,
                                             bestEffort=True, maxPixels=10000000)
        # set the count as a property.
        cFact_img5k = cFact_img5k.set({'tcorr_scene_count': tcorr_scene_count})

        cfact_5km = cFact_img5k.select(['tcorr']).set(self._properties)
        tcorr_count_band = cFact_img5k.select(['count']).set(self._properties)

        # # todo - update mask to eliminate count of <10 tcorr values based on the count band produced above # try nevada, middle rio grande
        cfact_5km = cfact_5km.updateMask(mask=tcorr_count_band.gte(MIN_PIXEL_COUNT))
        #return cfact_5km

        """
        Do we really want to do it this way rather than how I did it above?
        mask_img = mask_img.add(tcorr_count.gte(MIN_PIXEL_COUNT))
            scene_img = mask_img.multiply(tcorr_value) \
                .updateMask(mask_img.unmask(0)) \
                .rename(['tcorr']) \
                .set({'tcorr_index': tcorr_index})
        """

        # # how do we weight a pixel with a higher tcorr count? use a band as a weighting option?
        # # ---get rid of the old mask and replace with a FLOAT mask as a weighting tool.---
        # # Do an update_mask() call... if you pass it a floating point between 0.0 and 1.0 calculated by:
        # # floatMask = ((countband)/(posible or optimal 30km Tcorr pixels in 5km pixel))

        floatMask = (tcorr_count_band/())

        """By default, mean takes the pixel mask into account, weighting the inputs by the fraction of 
        the pixel that's included, whereas count and stdDev do not.  But when you combine reducers,
        they all end up sharing a single weighting interpretation.
        You could force everything to be unweighted (treat all pixels as either 100% off or 100% on) 
        by sticking .unweighted() on the end of the reducer constructors."""
        # # todo - experiment with a median I and taking off the update_Mask(1)? The mask may contain embedded info on the reduceNeighborhood operation.
        # cFact_img5k_rn_1 = cFact_img5k.reduceNeighborhood(reducer=ee.Reducer.mean(),
        #                                                   kernel=ee.Kernel.circle(radius=1, units='pixels'),
        #                                                   skipMasked=False).reproject(crs=tcorr_crs, crsTransform=tcorr_5km_trans).updateMask(1)
        # cFact_img5k_rn_2 = cFact_img5k.reduceNeighborhood(reducer=ee.Reducer.mean(),
        #                                                   kernel=ee.Kernel.circle(radius=2, units='pixels'),
        #                                                   skipMasked=False).reproject(crs=tcorr_crs, crsTransform=tcorr_5km_trans).updateMask(1)
        # cFact_img5k_rn_4 = cFact_img5k.reduceNeighborhood(reducer=ee.Reducer.mean(),
        #                                                   kernel=ee.Kernel.circle(radius=4, units='pixels'),
        #                                                   skipMasked=False).reproject(crs=tcorr_crs, crsTransform=tcorr_5km_trans).updateMask(1)
        # cFact_img5k_rn_8 = cFact_img5k.reduceNeighborhood(reducer=ee.Reducer.mean(),
        #                                                   kernel=ee.Kernel.circle(radius=8, units='pixels'),
        #                                                   skipMasked=False).reproject(crs=tcorr_crs, crsTransform=tcorr_5km_trans).updateMask(1)
        # cFact_img5k_rn_16 = cFact_img5k.reduceNeighborhood(reducer=ee.Reducer.mean(),
        #                                                    kernel=ee.Kernel.circle(radius=16, units='pixels'),
        #                                                    skipMasked=False).reproject(crs=tcorr_crs, crsTransform=tcorr_5km_trans).updateMask(1)
        # cFact_img5k_rn_32 = cFact_img5k.reduceNeighborhood(reducer=ee.Reducer.mean(),
        #                                                    kernel=ee.Kernel.circle(radius=32, units='pixels'),
        #                                                    skipMasked=False).reproject(crs=tcorr_crs, crsTransform=tcorr_5km_trans).updateMask(1)
        # cFact_img5k_rn_64 = cFact_img5k.reduceNeighborhood(reducer=ee.Reducer.mean(),
        #                                                    kernel=ee.Kernel.circle(radius=64, units='pixels'),
        #                                                    skipMasked=False).reproject(crs=tcorr_crs, crsTransform=tcorr_5km_trans).updateMask(1)
        # cFact_img5k_rn_128 = cFact_img5k.reduceNeighborhood(reducer=ee.Reducer.mean(),
        #                                                     kernel=ee.Kernel.circle(radius=128, units='pixels'),
        #                                                     skipMasked=False).reproject(crs=tcorr_crs, crsTransform=tcorr_5km_trans).updateMask(1)
        #
        # # TODO - Bilinear resampling l8er on at point of use. Add a quality band indicating
        #
        # # Mosaic and smooth
        # # TODO - try with [original, 2, 4, 16, 128] ...or somethin'
        # fm_mosaic = ee.Image(
        #     [cFact_img5k, cFact_img5k_rn_1, cFact_img5k_rn_2, cFact_img5k_rn_4, cFact_img5k_rn_8, cFact_img5k_rn_16,
        #      cFact_img5k_rn_32, cFact_img5k_rn_64, cFact_img5k_rn_128])
        # # return the smoothed mosaic
        # # todo - experiment with a median II
        # fm_smooth_mosaic = fm_mosaic.reduce(reducer=ee.Reducer.mean()).float().select([0], ['tcorr'])
        # # fm_coarse_mosaic = fm_mosaic.reduce(reducer=ee.Reducer.firstNonNull()).float().select([0], ['tcorr'])
        #
        # return fm_smooth_mosaic.select(['tcorr']).set(self._properties)
        # # return fm_coarse_mosaic.select(['tcorr']).set(self._properties)

    @lazy_property
    def tcorr_image(self):
        """Compute Tcorr for the current image

        Returns
        -------
        ee.Image of Tcorr values

        """
        lst = ee.Image(self.lst)
        ndvi = ee.Image(self.ndvi)
        tmax = ee.Image(self.tmax)

        # Compute Tcorr
        tcorr = lst.divide(tmax)

        # Select high NDVI pixels that are also surrounded by high NDVI
        ndvi_smooth_mask = ndvi.focal_mean(radius=120, units='meters')\
          .reproject(crs=self.crs, crsTransform=self.transform)\
          .gt(0.7)
        ndvi_buffer_mask = ndvi.gt(0.7).reduceNeighborhood(
            ee.Reducer.min(), ee.Kernel.square(radius=60, units='meters'))

        # Remove low LST and low NDVI
        tcorr_mask = lst.gt(270).And(ndvi_smooth_mask).And(ndvi_buffer_mask)

        return tcorr.updateMask(tcorr_mask).rename(['tcorr'])\
            .set({'system:index': self._index,
                  'system:time_start': self._time_start,
                  'tmax_source': tmax.get('tmax_source'),
                  'tmax_version': tmax.get('tmax_version')})

    @lazy_property
    def tcorr_stats(self):
        """Compute the Tcorr 5th percentile and count statistics

        Returns
        -------
        dictionary

        """
        return ee.Image(self.tcorr_image).reduceRegion(
            reducer=ee.Reducer.percentile([5])\
                .combine(ee.Reducer.count(), '', True),
            crs=self.crs,
            crsTransform=self.transform,
            geometry=self.image.geometry().buffer(1000),
            bestEffort=False,
            maxPixels=2*10000*10000,
            tileScale=1,
        )<|MERGE_RESOLUTION|>--- conflicted
+++ resolved
@@ -528,6 +528,7 @@
             return ee.Image.constant(float(self._tcorr_source))\
                 .rename(['tcorr']).set({'tcorr_index': 4})
 
+
         elif 'DYNAMIC' == self._tcorr_source.upper():
             # Compute Tcorr dynamically for the scene
             tcorr_folder = PROJECT_FOLDER + '/tcorr_scene'
@@ -651,13 +652,8 @@
 
             return tcorr_img.rename(['tcorr'])
 
-<<<<<<< HEAD
-        elif 'GRIDDED' == self._tcorr_source.upper():
-            # Compute Tcorr dynamically for the scene
-=======
         elif 'GRIDDED' in self._tcorr_source.upper():
             # Compute gridded Tcorr for the scene
->>>>>>> 02f62775
             tcorr_folder = PROJECT_FOLDER + '/tcorr_scene'
             month_dict = {
                 'DAYMET_MEDIAN_V2': tcorr_folder + '/daymet_median_v2_monthly',
@@ -690,37 +686,11 @@
                 .filterMetadata('month', 'equals', self._month) \
                 .select(['tcorr'])
 
-<<<<<<< HEAD
             # checking for a minimum tcorr pixel count should be done insde tcorr_image_gridded
             MIN_PIXEL_COUNT = 1000
             gridded_cfactor = self.tcorr_image_gridded
 
             tcorr_coll = ee.ImageCollection([gridded_cfactor]) \
-=======
-            # TODO: don't call tstats call the correct
-            # the minimum pixel count for a
-            MIN_PIXEL_COUNT = 10
-            # t_stats = ee.Dictionary(self.tcorr_stats) \
-            #     .combine({'tcorr_p5': 0, 'tcorr_count': 0}, overwrite=False)
-            # tcorr_value = ee.Number(t_stats.get('tcorr_p5'))
-            # tcorr_count = ee.Number(t_stats.get('tcorr_count'))
-            # tcorr_index = tcorr_count.lt(MIN_PIXEL_COUNT).multiply(9)
-            # # tcorr_index = ee.Number(
-            # #     ee.Algorithms.If(tcorr_count.gte(MIN_PIXEL_COUNT), 0, 9))
-
-            scene_img = self.tcorr_image_gridded
-
-            # # TODO - we will make all of this happen in gridded cfactor
-            # mask_img = mask_img.add(tcorr_count.gte(MIN_PIXEL_COUNT))
-            # scene_img = mask_img.multiply(tcorr_value) \
-            #     .updateMask(mask_img.unmask(0)) \
-            #     .rename(['tcorr']) \
-            #     .set({'tcorr_index': tcorr_index})
-
-            # tcorr_coll = ee.ImageCollection([scene_img])
-
-            tcorr_coll = ee.ImageCollection([scene_img]) \
->>>>>>> 02f62775
                 .merge(month_coll).merge(annual_coll) \
                 .merge(default_coll).merge(mask_coll) \
                 .sort('tcorr_index')
