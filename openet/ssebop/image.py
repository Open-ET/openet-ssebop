--- conflicted
+++ resolved
@@ -1285,75 +1285,6 @@
             .reproject(crs=self.crs, crsTransform=coarse_transform)\
             .updateMask(1)
 
-<<<<<<< HEAD
-        if self.tcorr_gridded_weight_flag:
-            # --- In this section we build an image to weight the cfactor
-            #   proportionally to how close it is to the original c ---
-            # todo - ^^^ tcorr_rno4 and 16 are made above by blending hot and cold and smoothing...
-            # we make the mosaic below only to use it as a template for zero_img.
-            fm_mosaic = ee.Image([hotCold_rn02_mosaic, tcorr_rn04_blended, tcorr_rn16_blended])\
-                .reduce(ee.Reducer.firstNonNull())
-            # create a zero image to add binary images to, in order to weight the image.
-            zero_img = fm_mosaic.multiply(0).updateMask(1)
-
-            ## ===== OLD SCORING =====
-            # # We make a series of binary images to map the extent of each layer's c factor
-            # score_coarse = zero_img.add(hotCold_rn02_mosaic.gt(0)).updateMask(1)
-            # score_02 = zero_img.add(tcorr_rn02.gt(0)).updateMask(1)
-            # score_04 = zero_img.add(tcorr_rn04.gt(0)).updateMask(1)
-            # score_16 = zero_img.add(tcorr_rn16.gt(0)).updateMask(1)
-
-            ## ===== NEW SCORING =====
-            # We make a series of binary images to map the extent of each layer's c factor
-            score_02 = zero_img.add(hotCold_rn02_mosaic.gt(0)).updateMask(1)
-            score_04 = zero_img.add(tcorr_rn04_blended.gt(0)).updateMask(1)
-            score_16 = zero_img.add(tcorr_rn16_blended.gt(0)).updateMask(1)
-
-            # cold and hot scores ( these scores are just to help the end user see areas where either hot or cold images to begin with
-            cold_rn02_score = zero_img.add(tcorr_rn02_cold.gt(0)).updateMask(1)
-            cold_rn02_score = cold_rn02_score.multiply(9).updateMask(1)
-            coldscore = zero_img.add(tcorr_coarse_cold.gt(0)).updateMask(1)
-            coldscore = coldscore.multiply(3).updateMask(1)
-            hotscore = zero_img.add(tcorr_coarse_hot.gt(0)).updateMask(1)
-            hotscore = hotscore.multiply(2).updateMask(1)
-
-
-
-            # This layer has a score of 0-3 based on where the binaries overlap.
-            # This will help us to know where to apply different weights as directed by G. Senay.
-            # todo - make this into a band of tcorr image!
-            total_score_img = ee.Image([score_02, score_04, score_16])\
-                .reduce(ee.Reducer.sum())
-
-            # *WEIGHTED MEAN*
-            # Use the score band to mask out the areas of overlap to weight the c factor:
-            # CM - Why does the previous mosaic have .updateMask(1) calls but not these?
-            # for 3:2:1 use weights (3/6, 2/6, 1/6)
-            fm_mosaic_3 = ee.Image([hotCold_rn02_mosaic.multiply(0.5).updateMask(1),
-                                    tcorr_rn04_blended.multiply(0.33).updateMask(1),
-                                    tcorr_rn16_blended.multiply(0.17).updateMask(1)])\
-                .reduce(ee.Reducer.sum())\
-                .updateMask(total_score_img.eq(3))
-
-            # for 2:1 use weights (2/3, 1/3)
-            fm_mosaic_2 = ee.Image([tcorr_rn04_blended.multiply(0.67).updateMask(1),
-                                    tcorr_rn16_blended.multiply(0.33).updateMask(1)])\
-                .reduce(ee.Reducer.sum())\
-                .updateMask(total_score_img.eq(2))
-
-            # for 1 use the value of 16
-            fm_mosaic_1 = tcorr_rn16_blended.updateMask(total_score_img.eq(1))
-
-            # Combine the weighted means into a single image using first non-null
-            tcorr = ee.Image([fm_mosaic_3, fm_mosaic_2, fm_mosaic_1])\
-                .reduce(ee.Reducer.firstNonNull()).updateMask(1)
-
-            # return hotCold_rn02_mosaic, tcorr
-        else:
-            # CGM - For testing only return raw gridded Tcorr values
-            tcorr = ee.Image([hotCold_rn02_mosaic, tcorr_rn04_blended, tcorr_rn16_blended])\
-                .reduce(reducer=ee.Reducer.mean())
-=======
         # --- In this section we build an image to weight the cfactor
         #   proportionally to how close it is to the original c ---
         # todo - ^^^ tcorr_rno4 and 16 are made above by blending hot and cold and smoothing...
@@ -1385,6 +1316,8 @@
         score_16 = zero_img.add(tcorr_rn16_blended.gt(0)).updateMask(1)
 
         # cold and hot scores ( these scores are just to help the end user see areas where either hot or cold images to begin with
+        cold_rn02_score = zero_img.add(tcorr_rn02_cold.gt(0)).updateMask(1)
+        cold_rn02_score = cold_rn02_score.multiply(9).updateMask(1)
         coldscore = zero_img.add(tcorr_coarse_cold.gt(0)).updateMask(1)
         coldscore = coldscore.multiply(3).updateMask(1)
         hotscore = zero_img.add(tcorr_coarse_hot.gt(0)).updateMask(1)
@@ -1418,7 +1351,6 @@
         # Combine the weighted means into a single image using first non-null
         tcorr = ee.Image([fm_mosaic_3, fm_mosaic_2, fm_mosaic_1])\
             .reduce(ee.Reducer.firstNonNull()).updateMask(1)
->>>>>>> 5ac56efc
 
         # CGM - This should probably be done in main Tcorr method with other compositing
         # # Fill missing pixels with the full image Tcorr
@@ -1434,20 +1366,6 @@
         #     tcorr = tcorr.where(tcorr.mask(), tcorr_value)
 
         # Do one more reduce neighborhood to smooth the c factor
-<<<<<<< HEAD
-        if self.tcorr_gridded_smooth_flag:
-            tcorr = tcorr\
-                .reduceNeighborhood(reducer=ee.Reducer.mean(),
-                                    kernel=ee.Kernel.circle(radius=1, units='pixels'),
-                                    # kernel=ee.Kernel.square(radius=1, units='pixels'),
-                                    # optimization='boxcar',
-                                    skipMasked=False)\
-                .reproject(crs=self.crs, crsTransform=coarse_transform)\
-                .updateMask(1)
-
-
-        quality_score_img = ee.Image([total_score_img, hotscore, coldscore, cold_rn02_score]).reduce(ee.Reducer.sum())
-=======
         tcorr = tcorr\
             .reduceNeighborhood(reducer=ee.Reducer.mean(),
                                 kernel=ee.Kernel.circle(radius=1, units='pixels'),
@@ -1457,9 +1375,8 @@
             .reproject(crs=self.crs, crsTransform=coarse_transform)\
             .updateMask(1)
 
-        quality_score_img = ee.Image([total_score_img, hotscore, coldscore])\
-            .reduce(ee.Reducer.sum())
->>>>>>> 5ac56efc
+
+        quality_score_img = ee.Image([total_score_img, hotscore, coldscore, cold_rn02_score]).reduce(ee.Reducer.sum())
         return ee.Image([tcorr, quality_score_img]).rename(['tcorr', 'quality'])\
             .set(self._properties)\
             .set({'tcorr_index': 0,
