--- conflicted
+++ resolved
@@ -638,12 +638,7 @@
             # Compute gridded blended Tcorr for the scene
             tcorr_img = ee.Image(self.tcorr_gridded).select(['tcorr'])
             # e.g. .select([0, 1], ['tcorr', 'count'])
-<<<<<<< HEAD
-            # TODO - Bilinear will be set in ini - but DEFAULT should be bilinear.
-            if self._tcorr_resample.lower() == 'bilinear':
-=======
             if self._tcorr_resample.lower() in ['bilinear']:
->>>>>>> 49677329
                 tcorr_img = tcorr_img\
                     .resample(self._tcorr_resample.lower())\
                     .reproject(crs=self.crs, crsTransform=self.transform)
