[project]
name = "openet-ssebop"
<<<<<<< HEAD
version = "0.7.0"
=======
version = "0.6.1"
>>>>>>> 62e3c5a6
authors = [
    { name = "Gabe Parrish", email = "gparrish@contractor.usgs.gov" },
    { name = "Mac Friedrichs", email = "mfriedrichs@contractor.usgs.gov" },
    { name = "Gabriel Senay", email = "senay@usgs.gov" },
]
maintainers = [
    { name = "Charles Morton", email = "charles.morton@dri.edu" }
]
description = "Earth Engine implementation of the SSEBop model"
readme = "README.rst"
requires-python = ">=3.9"
keywords = ["SSEBop", "OpenET", "Earth Engine", "Evapotranspiration", "Landsat"]
license = { file = "LICENSE.txt" }
# license = {text = "Apache-2.0"}
classifiers = [
    "Programming Language :: Python :: 3",
    "License :: OSI Approved :: Apache Software License",
    "Operating System :: OS Independent",
]
dependencies = [
    "earthengine-api >= 1.5.2",
    "openet-core >= 0.7.0",
    "openet-refet-gee >= 0.6.2",
    "python-dateutil",
]

[project.urls]
"Homepage" = "https://github.com/Open-ET/openet-ssebop"

[build-system]
requires = ["setuptools>=61.0"]
build-backend = "setuptools.build_meta"

[project.optional-dependencies]
test = ["pytest"]

[tool.setuptools.packages.find]
# include = ["openet*"]
exclude = ["docs*", "examples*", "assets*", "build*", "dist*", "*.egg-info*"]
<|MERGE_RESOLUTION|>--- conflicted
+++ resolved
@@ -1,10 +1,6 @@
 [project]
 name = "openet-ssebop"
-<<<<<<< HEAD
 version = "0.7.0"
-=======
-version = "0.6.1"
->>>>>>> 62e3c5a6
 authors = [
     { name = "Gabe Parrish", email = "gparrish@contractor.usgs.gov" },
     { name = "Mac Friedrichs", email = "mfriedrichs@contractor.usgs.gov" },
