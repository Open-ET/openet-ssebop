--- conflicted
+++ resolved
@@ -1,10 +1,6 @@
 [project]
 name = "openet-ssebop"
-<<<<<<< HEAD
-version = "0.4.5"
-=======
 version = "0.5.0"
->>>>>>> 5eddcfab
 authors = [
     { name = "Gabe Parrish", email = "gparrish@contractor.usgs.gov" },
     { name = "Mac Friedrichs", email = "mfriedrichs@contractor.usgs.gov" },
